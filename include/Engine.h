/*
 * Engine.h - engine-system of LMMS
 *
 * Copyright (c) 2006-2014 Tobias Doerffel <tobydox/at/users.sourceforge.net>
 *
 * This file is part of LMMS - http://lmms.io
 *
 * This program is free software; you can redistribute it and/or
 * modify it under the terms of the GNU General Public
 * License as published by the Free Software Foundation; either
 * version 2 of the License, or (at your option) any later version.
 *
 * This program is distributed in the hope that it will be useful,
 * but WITHOUT ANY WARRANTY; without even the implied warranty of
 * MERCHANTABILITY or FITNESS FOR A PARTICULAR PURPOSE.  See the GNU
 * General Public License for more details.
 *
 * You should have received a copy of the GNU General Public
 * License along with this program (see COPYING); if not, write to the
 * Free Software Foundation, Inc., 51 Franklin Street, Fifth Floor,
 * Boston, MA 02110-1301 USA.
 *
 */


#ifndef ENGINE_H
#define ENGINE_H

#include <QtCore/QMap>
#include <QtCore/QString>
#include <QtCore/QObject>


#include "export.h"

class BBTrackContainer;
class DummyTrackContainer;
class FxMixer;
class ProjectJournal;
class Mixer;
class Song;
class Ladspa2LMMS;


class EXPORT Engine : public QObject
{
	Q_OBJECT
public:
	static void init();
	static void destroy();

	// TODO: Remove me. Replace calls like `if( Engine::hasGUI() )` with
	// `if (gui)` (gui defined in "GuiApplication.h"
	static bool hasGUI();

	// core
	static Mixer *mixer()
	{
		return s_mixer;
	}

	static FxMixer * fxMixer()
	{
		return s_fxMixer;
	}

	static Song * getSong()
	{
		return s_song;
	}

	static BBTrackContainer * getBBTrackContainer()
	{
		return s_bbTrackContainer;
	}

	static ProjectJournal * projectJournal()
	{
		return s_projectJournal;
	}

	static Ladspa2LMMS * getLADSPAManager()
	{
		return s_ladspaManager;
	}

	static DummyTrackContainer * dummyTrackContainer()
	{
		return s_dummyTC;
	}

	static float framesPerTick()
	{
		return s_framesPerTick;
	}
	static void updateFramesPerTick();

<<<<<<< HEAD
=======
	static const QMap<QString, QString> & pluginFileHandling()
	{
		return s_pluginFileHandling;
	}

	static inline Engine * inst()
	{
		if( s_instanceOfMe == NULL )
		{
			s_instanceOfMe = new Engine();
		}
		return s_instanceOfMe;
	}

signals:
	void initProgress(const QString &msg);


>>>>>>> f4032994
private:
	// small helper function which sets the pointer to NULL before actually deleting
	// the object it refers to
	template<class T>
	static inline void deleteHelper( T * * ptr )
	{
		T * tmp = *ptr;
		*ptr = NULL;
		delete tmp;
	}

	static float s_framesPerTick;

	// core
	static Mixer *s_mixer;
	static FxMixer * s_fxMixer;
	static Song * s_song;
	static BBTrackContainer * s_bbTrackContainer;
	static ProjectJournal * s_projectJournal;
	static DummyTrackContainer * s_dummyTC;

	static Ladspa2LMMS * s_ladspaManager;

<<<<<<< HEAD
=======
	static QMap<QString, QString> s_pluginFileHandling;

	// even though most methods are static, an instance is needed for Qt slots/signals
	static Engine * s_instanceOfMe;

	static void initPluginFileHandling();

>>>>>>> f4032994
	friend class GuiApplication;
};




#endif<|MERGE_RESOLUTION|>--- conflicted
+++ resolved
@@ -95,13 +95,6 @@
 	}
 	static void updateFramesPerTick();
 
-<<<<<<< HEAD
-=======
-	static const QMap<QString, QString> & pluginFileHandling()
-	{
-		return s_pluginFileHandling;
-	}
-
 	static inline Engine * inst()
 	{
 		if( s_instanceOfMe == NULL )
@@ -115,7 +108,6 @@
 	void initProgress(const QString &msg);
 
 
->>>>>>> f4032994
 private:
 	// small helper function which sets the pointer to NULL before actually deleting
 	// the object it refers to
@@ -139,16 +131,9 @@
 
 	static Ladspa2LMMS * s_ladspaManager;
 
-<<<<<<< HEAD
-=======
-	static QMap<QString, QString> s_pluginFileHandling;
-
 	// even though most methods are static, an instance is needed for Qt slots/signals
 	static Engine * s_instanceOfMe;
 
-	static void initPluginFileHandling();
-
->>>>>>> f4032994
 	friend class GuiApplication;
 };
 
