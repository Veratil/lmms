--- conflicted
+++ resolved
@@ -1415,7 +1415,7 @@
     </message>
     <message>
         <source>Mute</source>
-        <translation type="unfinished"></translation>
+        <translation type="unfinished">Заглушить</translation>
     </message>
     <message>
         <source>Mute this FX channel</source>
@@ -2787,13 +2787,10 @@
         <translation type="unfinished"></translation>
     </message>
     <message>
-<<<<<<< HEAD
         <source>&amp;Recently opened projects</source>
         <translation type="unfinished"></translation>
     </message>
     <message>
-=======
->>>>>>> eb2c47f8
         <source>Undo</source>
         <translation type="unfinished"></translation>
     </message>
@@ -3058,7 +3055,6 @@
     <message>
         <source>LFO 2 Waveform</source>
         <translation type="unfinished"></translation>
-<<<<<<< HEAD
     </message>
     <message>
         <source>LFO 2 Attack</source>
@@ -3745,15 +3741,12 @@
     <message>
         <source>AMNT</source>
         <translation>ГЛУБ</translation>
-=======
->>>>>>> eb2c47f8
-    </message>
-    <message>
-        <source>LFO 2 Attack</source>
-        <translation type="unfinished"></translation>
-    </message>
-    <message>
-<<<<<<< HEAD
+    </message>
+    <message>
+        <source>MULT</source>
+        <translation>МНОЖ</translation>
+    </message>
+    <message>
         <source>Amount Multiplicator:</source>
         <translation>Величина множителя:</translation>
     </message>
@@ -3882,703 +3875,12 @@
     <message>
         <source>Click here and the notes from the clipboard will be pasted at the first visible measure.</source>
         <translation>При нажатии на эту кнопку ноты из буфера будут вставлены в первый видимый такт.</translation>
-=======
-        <source>LFO 2 Rate</source>
-        <translation type="unfinished"></translation>
-    </message>
-    <message>
-        <source>LFO 2 Phase</source>
-        <translation type="unfinished"></translation>
-    </message>
-    <message>
-        <source>Env 1 Pre-delay</source>
-        <translation type="unfinished"></translation>
-    </message>
-    <message>
-        <source>Env 1 Attack</source>
-        <translation type="unfinished"></translation>
-    </message>
-    <message>
-        <source>Env 1 Hold</source>
-        <translation type="unfinished"></translation>
-    </message>
-    <message>
-        <source>Env 1 Decay</source>
-        <translation type="unfinished"></translation>
-    </message>
-    <message>
-        <source>Env 1 Sustain</source>
-        <translation type="unfinished"></translation>
-    </message>
-    <message>
-        <source>Env 1 Release</source>
-        <translation type="unfinished"></translation>
-    </message>
-    <message>
-        <source>Env 1 Slope</source>
-        <translation type="unfinished"></translation>
-    </message>
-    <message>
-        <source>Env 2 Pre-delay</source>
-        <translation type="unfinished"></translation>
-    </message>
-    <message>
-        <source>Env 2 Attack</source>
-        <translation type="unfinished"></translation>
-    </message>
-    <message>
-        <source>Env 2 Hold</source>
-        <translation type="unfinished"></translation>
-    </message>
-    <message>
-        <source>Env 2 Decay</source>
-        <translation type="unfinished"></translation>
-    </message>
-    <message>
-        <source>Env 2 Sustain</source>
-        <translation type="unfinished"></translation>
-    </message>
-    <message>
-        <source>Env 2 Release</source>
-        <translation type="unfinished"></translation>
-    </message>
-    <message>
-        <source>Env 2 Slope</source>
-        <translation type="unfinished"></translation>
-    </message>
-    <message>
-        <source>Osc2-3 modulation</source>
-        <translation type="unfinished"></translation>
-    </message>
-    <message>
-        <source>Selected view</source>
-        <translation type="unfinished"></translation>
-    </message>
-    <message>
-        <source>Vol1-Env1</source>
-        <translation type="unfinished"></translation>
-    </message>
-    <message>
-        <source>Vol1-Env2</source>
-        <translation type="unfinished"></translation>
-    </message>
-    <message>
-        <source>Vol1-LFO1</source>
-        <translation type="unfinished"></translation>
-    </message>
-    <message>
-        <source>Vol1-LFO2</source>
-        <translation type="unfinished"></translation>
-    </message>
-    <message>
-        <source>Vol2-Env1</source>
-        <translation type="unfinished"></translation>
-    </message>
-    <message>
-        <source>Vol2-Env2</source>
-        <translation type="unfinished"></translation>
-    </message>
-    <message>
-        <source>Vol2-LFO1</source>
-        <translation type="unfinished"></translation>
-    </message>
-    <message>
-        <source>Vol2-LFO2</source>
-        <translation type="unfinished"></translation>
-    </message>
-    <message>
-        <source>Vol3-Env1</source>
-        <translation type="unfinished"></translation>
-    </message>
-    <message>
-        <source>Vol3-Env2</source>
-        <translation type="unfinished"></translation>
-    </message>
-    <message>
-        <source>Vol3-LFO1</source>
-        <translation type="unfinished"></translation>
-    </message>
-    <message>
-        <source>Vol3-LFO2</source>
-        <translation type="unfinished"></translation>
-    </message>
-    <message>
-        <source>Phs1-Env1</source>
-        <translation type="unfinished"></translation>
-    </message>
-    <message>
-        <source>Phs1-Env2</source>
-        <translation type="unfinished"></translation>
-    </message>
-    <message>
-        <source>Phs1-LFO1</source>
-        <translation type="unfinished"></translation>
-    </message>
-    <message>
-        <source>Phs1-LFO2</source>
-        <translation type="unfinished"></translation>
-    </message>
-    <message>
-        <source>Phs2-Env1</source>
-        <translation type="unfinished"></translation>
-    </message>
-    <message>
-        <source>Phs2-Env2</source>
-        <translation type="unfinished"></translation>
-    </message>
-    <message>
-        <source>Phs2-LFO1</source>
-        <translation type="unfinished"></translation>
-    </message>
-    <message>
-        <source>Phs2-LFO2</source>
-        <translation type="unfinished"></translation>
-    </message>
-    <message>
-        <source>Phs3-Env1</source>
-        <translation type="unfinished"></translation>
-    </message>
-    <message>
-        <source>Phs3-Env2</source>
-        <translation type="unfinished"></translation>
-    </message>
-    <message>
-        <source>Phs3-LFO1</source>
-        <translation type="unfinished"></translation>
-    </message>
-    <message>
-        <source>Phs3-LFO2</source>
-        <translation type="unfinished"></translation>
-    </message>
-    <message>
-        <source>Pit1-Env1</source>
-        <translation type="unfinished"></translation>
-    </message>
-    <message>
-        <source>Pit1-Env2</source>
-        <translation type="unfinished"></translation>
-    </message>
-    <message>
-        <source>Pit1-LFO1</source>
-        <translation type="unfinished"></translation>
-    </message>
-    <message>
-        <source>Pit1-LFO2</source>
-        <translation type="unfinished"></translation>
-    </message>
-    <message>
-        <source>Pit2-Env1</source>
-        <translation type="unfinished"></translation>
-    </message>
-    <message>
-        <source>Pit2-Env2</source>
-        <translation type="unfinished"></translation>
-    </message>
-    <message>
-        <source>Pit2-LFO1</source>
-        <translation type="unfinished"></translation>
-    </message>
-    <message>
-        <source>Pit2-LFO2</source>
-        <translation type="unfinished"></translation>
-    </message>
-    <message>
-        <source>Pit3-Env1</source>
-        <translation type="unfinished"></translation>
-    </message>
-    <message>
-        <source>Pit3-Env2</source>
-        <translation type="unfinished"></translation>
-    </message>
-    <message>
-        <source>Pit3-LFO1</source>
-        <translation type="unfinished"></translation>
-    </message>
-    <message>
-        <source>Pit3-LFO2</source>
-        <translation type="unfinished"></translation>
-    </message>
-    <message>
-        <source>PW1-Env1</source>
-        <translation type="unfinished"></translation>
-    </message>
-    <message>
-        <source>PW1-Env2</source>
-        <translation type="unfinished"></translation>
-    </message>
-    <message>
-        <source>PW1-LFO1</source>
-        <translation type="unfinished"></translation>
-    </message>
-    <message>
-        <source>PW1-LFO2</source>
-        <translation type="unfinished"></translation>
-    </message>
-    <message>
-        <source>Sub3-Env1</source>
-        <translation type="unfinished"></translation>
-    </message>
-    <message>
-        <source>Sub3-Env2</source>
-        <translation type="unfinished"></translation>
-    </message>
-    <message>
-        <source>Sub3-LFO1</source>
-        <translation type="unfinished"></translation>
-    </message>
-    <message>
-        <source>Sub3-LFO2</source>
-        <translation type="unfinished"></translation>
-    </message>
-</context>
-<context>
-    <name>MonstroView</name>
-    <message>
-        <source>Operators view</source>
-        <translation type="unfinished"></translation>
-    </message>
-    <message>
-        <source>The Operators view contains all the operators. These include both audible operators (oscillators) and inaudible operators, or modulators: Low-frequency oscillators and Envelopes. 
-
-Knobs and other widgets in the Operators view have their own what&apos;s this -texts, so you can get more specific help for them that way. </source>
-        <translation type="unfinished"></translation>
-    </message>
-    <message>
-        <source>Matrix view</source>
-        <translation type="unfinished"></translation>
-    </message>
-    <message>
-        <source>The Matrix view contains the modulation matrix. Here you can define the modulation relationships between the various operators: Each audible operator (oscillators 1-3) has 3-4 properties that can be modulated by any of the modulators. Using more modulations consumes more CPU power. 
-
-The view is divided to modulation targets, grouped by the target oscillator. Available targets are volume, pitch, phase, pulse width and sub-osc ratio. Note: some targets are specific to one oscillator only. 
-
-Each modulation target has 4 knobs, one for each modulator. By default the knobs are at 0, which means no modulation. Turning a knob to 1 causes that modulator to affect the modulation target as much as possible. Turning it to -1 does the same, but the modulation is inversed. </source>
-        <translation type="unfinished"></translation>
-    </message>
-    <message>
-        <source>Mix Osc2 with Osc3</source>
-        <translation type="unfinished"></translation>
-    </message>
-    <message>
-        <source>Modulate amplitude of Osc3 with Osc2</source>
-        <translation type="unfinished"></translation>
-    </message>
-    <message>
-        <source>Modulate frequency of Osc3 with Osc2</source>
-        <translation type="unfinished"></translation>
-    </message>
-    <message>
-        <source>Modulate phase of Osc3 with Osc2</source>
-        <translation type="unfinished"></translation>
-    </message>
-    <message>
-        <source>The CRS knob changes the tuning of oscillator 1 in semitone steps. </source>
-        <translation type="unfinished"></translation>
-    </message>
-    <message>
-        <source>The CRS knob changes the tuning of oscillator 2 in semitone steps. </source>
-        <translation type="unfinished"></translation>
-    </message>
-    <message>
-        <source>The CRS knob changes the tuning of oscillator 3 in semitone steps. </source>
-        <translation type="unfinished"></translation>
-    </message>
-    <message>
-        <source>FTL and FTR change the finetuning of the oscillator for left and right channels respectively. These can add stereo-detuning to the oscillator which widens the stereo image and causes an illusion of space. </source>
-        <translation type="unfinished"></translation>
-    </message>
-    <message>
-        <source>The SPO knob modifies the difference in phase between left and right channels. Higher difference creates a wider stereo image. </source>
-        <translation type="unfinished"></translation>
-    </message>
-    <message>
-        <source>The PW knob controls the pulse width, also known as duty cycle, of oscillator 1. Oscillator 1 is a digital pulse wave oscillator, it doesn&apos;t produce bandlimited output, which means that you can use it as an audible oscillator but it will cause aliasing. You can also use it as an inaudible source of a sync signal, which can be used to synchronize oscillators 2 and 3. </source>
-        <translation type="unfinished"></translation>
-    </message>
-    <message>
-        <source>Send Sync on Rise: When enabled, the Sync signal is sent every time the state of oscillator 1 changes from low to high, ie. when the amplitude changes from -1 to 1. Oscillator 1&apos;s pitch, phase and pulse width may affect the timing of syncs, but its volume has no effect on them. Sync signals are sent independently for both left and right channels. </source>
-        <translation type="unfinished"></translation>
-    </message>
-    <message>
-        <source>Send Sync on Fall: When enabled, the Sync signal is sent every time the state of oscillator 1 changes from high to low, ie. when the amplitude changes from 1 to -1. Oscillator 1&apos;s pitch, phase and pulse width may affect the timing of syncs, but its volume has no effect on them. Sync signals are sent independently for both left and right channels. </source>
-        <translation type="unfinished"></translation>
-    </message>
-    <message>
-        <source>Hard sync: Every time the oscillator receives a sync signal from oscillator 1, its phase is reset to 0 + whatever its phase offset is. </source>
-        <translation type="unfinished"></translation>
-    </message>
-    <message>
-        <source>Reverse sync: Every time the oscillator receives a sync signal from oscillator 1, the amplitude of the oscillator gets inverted. </source>
-        <translation type="unfinished"></translation>
-    </message>
-    <message>
-        <source>Choose waveform for oscillator 2. </source>
-        <translation type="unfinished"></translation>
-    </message>
-    <message>
-        <source>Choose waveform for oscillator 3&apos;s first sub-osc. Oscillator 3 can smoothly interpolate between two different waveforms. </source>
-        <translation type="unfinished"></translation>
-    </message>
-    <message>
-        <source>Choose waveform for oscillator 3&apos;s second sub-osc. Oscillator 3 can smoothly interpolate between two different waveforms. </source>
-        <translation type="unfinished"></translation>
-    </message>
-    <message>
-        <source>The SUB knob changes the mixing ratio of the two sub-oscs of oscillator 3. Each sub-osc can be set to produce a different waveform, and oscillator 3 can smoothly interpolate between them. All incoming modulations to oscillator 3 are applied to both sub-oscs/waveforms in the exact same way. </source>
-        <translation type="unfinished"></translation>
-    </message>
-    <message>
-        <source>In addition to dedicated modulators, Monstro allows oscillator 3 to be modulated by the output of oscillator 2. 
-
-Mix mode means no modulation: the outputs of the oscillators are simply mixed together. </source>
-        <translation type="unfinished"></translation>
-    </message>
-    <message>
-        <source>In addition to dedicated modulators, Monstro allows oscillator 3 to be modulated by the output of oscillator 2. 
-
-AM means amplitude modulation: Oscillator 3&apos;s amplitude (volume) is modulated by oscillator 2. </source>
-        <translation type="unfinished"></translation>
-    </message>
-    <message>
-        <source>In addition to dedicated modulators, Monstro allows oscillator 3 to be modulated by the output of oscillator 2. 
-
-FM means frequency modulation: Oscillator 3&apos;s frequency (pitch) is modulated by oscillator 2. The frequency modulation is implemented as phase modulation, which gives a more stable overall pitch than &quot;pure&quot; frequency modulation. </source>
-        <translation type="unfinished"></translation>
-    </message>
-    <message>
-        <source>In addition to dedicated modulators, Monstro allows oscillator 3 to be modulated by the output of oscillator 2. 
-
-PM means phase modulation: Oscillator 3&apos;s phase is modulated by oscillator 2. It differs from frequency modulation in that the phase changes are not cumulative. </source>
-        <translation type="unfinished"></translation>
-    </message>
-    <message>
-        <source>Select the waveform for LFO 1. 
-&quot;Random&quot; and &quot;Random smooth&quot; are special waveforms: they produce random output, where the rate of the LFO controls how often the state of the LFO changes. The smooth version interpolates between these states with cosine interpolation. These random modes can be used to give &quot;life&quot; to your presets - add some of that analog unpredictability... </source>
-        <translation type="unfinished"></translation>
-    </message>
-    <message>
-        <source>Select the waveform for LFO 2. 
-&quot;Random&quot; and &quot;Random smooth&quot; are special waveforms: they produce random output, where the rate of the LFO controls how often the state of the LFO changes. The smooth version interpolates between these states with cosine interpolation. These random modes can be used to give &quot;life&quot; to your presets - add some of that analog unpredictability... </source>
-        <translation type="unfinished"></translation>
-    </message>
-    <message>
-        <source>Attack causes the LFO to come on gradually from the start of the note. </source>
-        <translation type="unfinished"></translation>
-    </message>
-    <message>
-        <source>Rate sets the speed of the LFO, measured in milliseconds per cycle. Can be synced to tempo. </source>
-        <translation type="unfinished"></translation>
-    </message>
-    <message>
-        <source>PHS controls the phase offset of the LFO. </source>
-        <translation type="unfinished"></translation>
-    </message>
-    <message>
-        <source>PRE, or pre-delay, delays the start of the envelope from the start of the note. 0 means no delay. </source>
-        <translation type="unfinished"></translation>
-    </message>
-    <message>
-        <source>ATT, or attack, controls how fast the envelope ramps up at start, measured in milliseconds. A value of 0 means instant. </source>
-        <translation type="unfinished"></translation>
-    </message>
-    <message>
-        <source>HOLD controls how long the envelope stays at peak after the attack phase. </source>
-        <translation type="unfinished"></translation>
-    </message>
-    <message>
-        <source>DEC, or decay, controls how fast the envelope falls off from its peak, measured in milliseconds it would take to go from peak to zero. The actual decay may be shorter if sustain is used. </source>
-        <translation type="unfinished"></translation>
-    </message>
-    <message>
-        <source>SUS, or sustain, controls the sustain level of the envelope. The decay phase will not go below this level as long as the note is held. </source>
-        <translation type="unfinished"></translation>
-    </message>
-    <message>
-        <source>REL, or release, controls how long the release is for the note, measured in how long it would take to fall from peak to zero. Actual release may be shorter, depending on at what phase the note is released. </source>
-        <translation type="unfinished"></translation>
-    </message>
-    <message>
-        <source>The slope knob controls the curve or shape of the envelope. A value of 0 creates straight rises and falls. Negative values create curves that start slowly, peak quickly and fall of slowly again. Positive values create curves that start and end quickly, and stay longer near the peaks. </source>
-        <translation type="unfinished"></translation>
-    </message>
-</context>
-<context>
-    <name>NesInstrument</name>
-    <message>
-        <source>Channel 1 Coarse detune</source>
-        <translation type="unfinished"></translation>
-    </message>
-    <message>
-        <source>Channel 1 Volume</source>
-        <translation type="unfinished"></translation>
-    </message>
-    <message>
-        <source>Channel 1 Envelope length</source>
-        <translation type="unfinished"></translation>
-    </message>
-    <message>
-        <source>Channel 1 Duty cycle</source>
-        <translation type="unfinished"></translation>
-    </message>
-    <message>
-        <source>Channel 1 Sweep amount</source>
-        <translation type="unfinished"></translation>
-    </message>
-    <message>
-        <source>Channel 1 Sweep rate</source>
-        <translation type="unfinished"></translation>
-    </message>
-    <message>
-        <source>Channel 2 Coarse detune</source>
-        <translation type="unfinished"></translation>
-    </message>
-    <message>
-        <source>Channel 2 Volume</source>
-        <translation type="unfinished"></translation>
-    </message>
-    <message>
-        <source>Channel 2 Envelope length</source>
-        <translation type="unfinished"></translation>
-    </message>
-    <message>
-        <source>Channel 2 Duty cycle</source>
-        <translation type="unfinished"></translation>
-    </message>
-    <message>
-        <source>Channel 2 Sweep amount</source>
-        <translation type="unfinished"></translation>
-    </message>
-    <message>
-        <source>Channel 2 Sweep rate</source>
-        <translation type="unfinished"></translation>
-    </message>
-    <message>
-        <source>Channel 3 Coarse detune</source>
-        <translation type="unfinished"></translation>
-    </message>
-    <message>
-        <source>Channel 3 Volume</source>
-        <translation type="unfinished"></translation>
-    </message>
-    <message>
-        <source>Channel 4 Volume</source>
-        <translation type="unfinished"></translation>
-    </message>
-    <message>
-        <source>Channel 4 Envelope length</source>
-        <translation type="unfinished"></translation>
-    </message>
-    <message>
-        <source>Channel 4 Noise frequency</source>
-        <translation type="unfinished"></translation>
-    </message>
-    <message>
-        <source>Channel 4 Noise frequency sweep</source>
-        <translation type="unfinished"></translation>
-    </message>
-    <message>
-        <source>Master volume</source>
-        <translation type="unfinished"></translation>
-    </message>
-    <message>
-        <source>Vibrato</source>
-        <translation type="unfinished">Вибрато</translation>
-    </message>
-</context>
-<context>
-    <name>OscillatorObject</name>
-    <message>
-        <source>Osc %1 volume</source>
-        <translation>Громкость осциллятора %1</translation>
-    </message>
-    <message>
-        <source>Osc %1 panning</source>
-        <translation>Стереобаланс для осциллятора %1</translation>
-    </message>
-    <message>
-        <source>Osc %1 coarse detuning</source>
-        <translation>Подстройка осциллятора %1 грубая</translation>
-    </message>
-    <message>
-        <source>Osc %1 fine detuning left</source>
-        <translation>Подстройка левого канала осциллятора %1 тонкая</translation>
-    </message>
-    <message>
-        <source>Osc %1 fine detuning right</source>
-        <translation>Подстройка правого канала осциллятора %1 тонкая</translation>
-    </message>
-    <message>
-        <source>Osc %1 phase-offset</source>
-        <translation>Сдвиг фазы для осциллятора %1</translation>
-    </message>
-    <message>
-        <source>Osc %1 stereo phase-detuning</source>
-        <translation>Подстройка стерео-фазы осциллятора %1</translation>
-    </message>
-    <message>
-        <source>Osc %1 wave shape</source>
-        <translation>Гладкость сигнала осциллятора %1</translation>
-    </message>
-    <message>
-        <source>Modulation type %1</source>
-        <translation>Тип модуляции %1</translation>
-    </message>
-    <message>
-        <source>Osc %1 waveform</source>
-        <translation>Форма сигнала осциллятора %1</translation>
-    </message>
-    <message>
-        <source>Osc %1 harmonic</source>
-        <translation type="unfinished"></translation>
-    </message>
-</context>
-<context>
-    <name>PatmanView</name>
-    <message>
-        <source>Open other patch</source>
-        <translation>Открыть другой патч</translation>
-    </message>
-    <message>
-        <source>Click here to open another patch-file. Loop and Tune settings are not reset.</source>
-        <translation>Нажмите чтобы открыть другой патч-файл. Цикличность и настройки при этом сохранятся.</translation>
-    </message>
-    <message>
-        <source>Loop</source>
-        <translation>Повтор</translation>
-    </message>
-    <message>
-        <source>Loop mode</source>
-        <translation>Режим повтора</translation>
-    </message>
-    <message>
-        <source>Here you can toggle the Loop mode. If enabled, PatMan will use the loop information available in the file.</source>
-        <translation>Здесь включается/выключается режим повтора, при включёнии PatMan будет использовать информацию о повторе из файла.</translation>
-    </message>
-    <message>
-        <source>Tune</source>
-        <translation>Подстроить</translation>
-    </message>
-    <message>
-        <source>Tune mode</source>
-        <translation>Тип подстройки</translation>
-    </message>
-    <message>
-        <source>Here you can toggle the Tune mode. If enabled, PatMan will tune the sample to match the note&apos;s frequency.</source>
-        <translation>Здесь включается/выключается режим подстройки. Если он включён, то PatMan изменит запись так, чтобы она совпадала по частоте с нотой.</translation>
-    </message>
-    <message>
-        <source>No file selected</source>
-        <translation>Не выбран файл</translation>
-    </message>
-    <message>
-        <source>Open patch file</source>
-        <translation>Открыть патч-файл</translation>
-    </message>
-    <message>
-        <source>Patch-Files (*.pat)</source>
-        <translation>Патч-файлы (*.pat)</translation>
-    </message>
-</context>
-<context>
-    <name>PatternView</name>
-    <message>
-        <source>double-click to open this pattern in piano-roll
-use mouse wheel to set volume of a step</source>
-        <translation>Чтобы открыть этот шаблон в нотном редакторе, дважды на нём щёлкните
-Используйте колёсико мыши для установки громкости отдельного шага</translation>
-    </message>
-    <message>
-        <source>Open in piano-roll</source>
-        <translation>Открыть в редакторе нот</translation>
-    </message>
-    <message>
-        <source>Clear all notes</source>
-        <translation>Очистить все ноты</translation>
-    </message>
-    <message>
-        <source>Reset name</source>
-        <translation>Сбросить название</translation>
-    </message>
-    <message>
-        <source>Change name</source>
-        <translation>Переименовать</translation>
-    </message>
-    <message>
-        <source>Add steps</source>
-        <translation>Добавить шаги</translation>
-    </message>
-    <message>
-        <source>Remove steps</source>
-        <translation>Удалить шаги</translation>
-    </message>
-</context>
-<context>
-    <name>PeakController</name>
-    <message>
-        <source>Peak Controller</source>
-        <translation>Контроллер вершин</translation>
-    </message>
-    <message>
-        <source>Peak Controller Bug</source>
-        <translation>Контроллер вершин с багом</translation>
-    </message>
-    <message>
-        <source>Due to a bug in older version of LMMS, the peak controllers may not be connect properly. Please ensure that peak controllers are connected properly and re-save this file. Sorry for any inconvenience caused.</source>
-        <translation>Из-за ошибки в старой версии LMMS контроллеры вершин не могут правильно подключаться. Пж. убедитесь, что контроллеры вершин правильно подсоединены и пересохраните этот файл, извините, за причинённые неудобства.</translation>
-    </message>
-</context>
-<context>
-    <name>PeakControllerDialog</name>
-    <message>
-        <source>PEAK</source>
-        <translation>ПИК</translation>
-    </message>
-    <message>
-        <source>LFO Controller</source>
-        <translation>Контроллер LFO</translation>
-    </message>
-</context>
-<context>
-    <name>PeakControllerEffectControlDialog</name>
-    <message>
-        <source>BASE</source>
-        <translation>БАЗА</translation>
-    </message>
-    <message>
-        <source>Base amount:</source>
-        <translation>Базовое значение:</translation>
-    </message>
-    <message>
-        <source>Modulation amount:</source>
-        <translation>Глубина модуляции:</translation>
-    </message>
-    <message>
-        <source>Attack:</source>
-        <translation>Вступление:</translation>
-    </message>
-    <message>
-        <source>Release:</source>
-        <translation>Убывание:</translation>
-    </message>
-    <message>
-        <source>AMNT</source>
-        <translation>ГЛУБ</translation>
-    </message>
-    <message>
-        <source>MULT</source>
-        <translation>МНОЖ</translation>
-    </message>
-    <message>
-        <source>Amount Multiplicator:</source>
-        <translation>Величина множителя:</translation>
->>>>>>> eb2c47f8
     </message>
     <message>
         <source>Note lock</source>
         <translation>Фиксация нот</translation>
     </message>
     <message>
-<<<<<<< HEAD
         <source>Note Volume</source>
         <translation>Громкость нот</translation>
     </message>
@@ -4608,163 +3910,6 @@
         <translation>Режим подстройки. В этом режиме можно выбирать ноты для автоматизации их подстраивания. Можно использовать это для переходов нот от одной к другой. Для активации с клавиатуры &lt;Shift+T&gt;.</translation>
     </message>
     <message>
-=======
-        <source>DCAY</source>
-        <translation>СПАД</translation>
-    </message>
-</context>
-<context>
-    <name>PeakControllerEffectControls</name>
-    <message>
-        <source>Base value</source>
-        <translation>Опорное значение</translation>
-    </message>
-    <message>
-        <source>Modulation amount</source>
-        <translation>Глубина модуляции</translation>
-    </message>
-    <message>
-        <source>Mute output</source>
-        <translation>Заглушить вывод</translation>
-    </message>
-    <message>
-        <source>Attack</source>
-        <translation>Вступление</translation>
-    </message>
-    <message>
-        <source>Release</source>
-        <translation>Убывание</translation>
-    </message>
-    <message>
-        <source>Abs Value</source>
-        <translation>Абс значение</translation>
-    </message>
-    <message>
-        <source>Amount Multiplicator</source>
-        <translation>Величина множителя</translation>
-    </message>
-</context>
-<context>
-    <name>PianoRoll</name>
-    <message>
-        <source>Cut selected notes (Ctrl+X)</source>
-        <translation>Переместить выделенные ноты в буфер (Ctrl+X)</translation>
-    </message>
-    <message>
-        <source>Copy selected notes (Ctrl+C)</source>
-        <translation>Копировать выделенные ноты в буфер (Ctrl+X)</translation>
-    </message>
-    <message>
-        <source>Paste notes from clipboard (Ctrl+V)</source>
-        <translation>Вставить ноты из буфера (Ctrl+V)</translation>
-    </message>
-    <message>
-        <source>Play/pause current pattern (Space)</source>
-        <translation>Воспроизведение текущего шаблона/пауза (Пробел)</translation>
-    </message>
-    <message>
-        <source>Stop playing of current pattern (Space)</source>
-        <translation>Остановить воспроизвдение шаблона (Пробел)</translation>
-    </message>
-    <message>
-        <source>Piano-Roll - no pattern</source>
-        <translation>Нотный редактор - без шаблона</translation>
-    </message>
-    <message>
-        <source>Piano-Roll - %1</source>
-        <translation>Нотный редактор - %1</translation>
-    </message>
-    <message>
-        <source>Please open a pattern by double-clicking on it!</source>
-        <translation>Откройте шаблон с помощью двойного щелчка мышью!</translation>
-    </message>
-    <message>
-        <source>Record notes from MIDI-device/channel-piano</source>
-        <translation>Записать ноты с цифрового музыкального инструмента (MIDI)</translation>
-    </message>
-    <message>
-        <source>Last note</source>
-        <translation>По посл. ноте</translation>
-    </message>
-    <message>
-        <source>Draw mode (Shift+D)</source>
-        <translation>Режим рисования (Shift+D)</translation>
-    </message>
-    <message>
-        <source>Erase mode (Shift+E)</source>
-        <translation>Режим стирания нот (Shift+E)</translation>
-    </message>
-    <message>
-        <source>Select mode (Shift+S)</source>
-        <translation>Режим выбора нот (Shift+S)</translation>
-    </message>
-    <message>
-        <source>Record notes from MIDI-device/channel-piano while playing song or BB track</source>
-        <translation>Записать ноты с цифрового музыкального инструмента (MIDI) во время воспроизведения композиции или дорожки Ритм-Басса</translation>
-    </message>
-    <message>
-        <source>Click here to play the current pattern. This is useful while editing it. The pattern is automatically looped when its end is reached.</source>
-        <translation>Нажмите здесь чтобы проиграть текущий шаблон. Это может пригодиться при его редактировании. По окончании шаблона воспроизведение начнётся сначала.</translation>
-    </message>
-    <message>
-        <source>Click here to record notes from a MIDI-device or the virtual test-piano of the according channel-window to the current pattern. When recording all notes you play will be written to this pattern and you can play and edit them afterwards.</source>
-        <translation>Нажмите эту кнопку, если вы хотите записать ноты с устройства MIDI или виртуального синтезатора соответствующего канала. Позже вы сможете отредактировать записанный шаблон.</translation>
-    </message>
-    <message>
-        <source>Click here to record notes from a MIDI-device or the virtual test-piano of the according channel-window to the current pattern. When recording all notes you play will be written to this pattern and you will hear the song or BB track in the background.</source>
-        <translation>Нажмите эту кнопку, если вы хотите записать ноты с устройства MIDI или виртуального синтезатора соответствующего канала.  Во время записи все ноты записываются в этот шаблон, и вы будете слышать композицию или РБ дорожку на заднем плане.</translation>
-    </message>
-    <message>
-        <source>Click here to stop playback of current pattern.</source>
-        <translation>Нажмите здесь, если вы хотите остановить воспроизведение текущего шаблона.</translation>
-    </message>
-    <message>
-        <source>Click here and the selected notes will be cut into the clipboard. You can paste them anywhere in any pattern by clicking on the paste button.</source>
-        <translation>При нажатии на эту кнопку выделеные ноты будут вырезаны в буфер. Позже вы можете вставить их в любое место любого шаблона с помощью кнопки &quot;Вставить&quot;.</translation>
-    </message>
-    <message>
-        <source>Click here and the selected notes will be copied into the clipboard. You can paste them anywhere in any pattern by clicking on the paste button.</source>
-        <translation>При нажатии на эту кнопку выделеные ноты будут скопированы в буфер. Позже вы можете вставить их в любое место любого шаблона с помощью кнопки &quot;Вставить&quot;.</translation>
-    </message>
-    <message>
-        <source>Click here and the notes from the clipboard will be pasted at the first visible measure.</source>
-        <translation>При нажатии на эту кнопку ноты из буфера будут вставлены в первый видимый такт.</translation>
-    </message>
-    <message>
-        <source>Note lock</source>
-        <translation>Фиксация нот</translation>
-    </message>
-    <message>
-        <source>Note Volume</source>
-        <translation>Громкость нот</translation>
-    </message>
-    <message>
-        <source>Note Panning</source>
-        <translation>Стереофония нот</translation>
-    </message>
-    <message>
-        <source>Detune mode (Shift+T)</source>
-        <translation>Режим подстраивания (Shift+T)</translation>
-    </message>
-    <message>
-        <source>Click here and draw mode will be activated. In this mode you can add, resize and move notes. This is the default mode which is used most of the time. You can also press &apos;Shift+D&apos; on your keyboard to activate this mode. In this mode, hold Ctrl to temporarily go into select mode.</source>
-        <translation>Режим рисования нот, в нём вы можете добавлять/перемещать и изменять длительность одиночных нот.  Это режим по умолчанию и используется большую часть времени.
-Для включения этого режима можно использовать комбинацию клавиш Shift+D, удерживайте Ctrl для временного переключения в режим выбора.</translation>
-    </message>
-    <message>
-        <source>Click here and erase mode will be activated. In this mode you can erase notes. You can also press &apos;Shift+E&apos; on your keyboard to activate this mode.</source>
-        <translation>Режим стирания. В этом режиме вы можете стирать ноты. Для включения этого режима можно использовать комбинацию клавиш Shift+E.</translation>
-    </message>
-    <message>
-        <source>Click here and select mode will be activated. In this mode you can select notes. Alternatively, you can hold Ctrl in draw mode to temporarily use select mode.</source>
-        <translation>Режим выделения. В этом режиме можно выделять ноты, можно также удерживать Ctrl в режиме рисования, чтобы можно было на время войти в режим выделения.</translation>
-    </message>
-    <message>
-        <source>Click here and detune mode will be activated. In this mode you can click a note to open its automation detuning. You can utilize this to slide notes from one to another. You can also press &apos;Shift+T&apos; on your keyboard to activate this mode.</source>
-        <translation>Режим подстройки. В этом режиме можно выбирать ноты для автоматизации их подстраивания. Можно использовать это для переходов нот от одной к другой. Для активации с клавиатуры &lt;Shift+T&gt;.</translation>
-    </message>
-    <message>
->>>>>>> eb2c47f8
         <source>Mark/unmark current semitone</source>
         <translation>Отметить/Снять отметку с текущего полутона</translation>
     </message>
