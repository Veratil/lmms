/*
 * main.cpp - just main.cpp which is starting up app...
 *
 * Copyright (c) 2004-2014 Tobias Doerffel <tobydox/at/users.sourceforge.net>
 * Copyright (c) 2012-2013 Paul Giblock    <p/at/pgiblock.net>
 *
 * This file is part of Linux MultiMedia Studio - http://lmms.sourceforge.net
 *
 * This program is free software; you can redistribute it and/or
 * modify it under the terms of the GNU General Public
 * License as published by the Free Software Foundation; either
 * version 2 of the License, or (at your option) any later version.
 *
 * This program is distributed in the hope that it will be useful,
 * but WITHOUT ANY WARRANTY; without even the implied warranty of
 * MERCHANTABILITY or FITNESS FOR A PARTICULAR PURPOSE.  See the GNU
 * General Public License for more details.
 *
 * You should have received a copy of the GNU General Public
 * License along with this program (see COPYING); if not, write to the
 * Free Software Foundation, Inc., 51 Franklin Street, Fifth Floor,
 * Boston, MA 02110-1301 USA.
 *
 */

#include "lmmsconfig.h"
#include "lmmsversion.h"
#include "versioninfo.h"

#include <QDir>
#include <QFileInfo>
#include <QLocale>
#include <QProcess>
#include <QTimer>
#include <QTranslator>
#include <QApplication>
#include <QBitmap>
#include <QDesktopWidget>
#include <QMessageBox>
#include <QPainter>
#include <QSplashScreen>

#ifdef LMMS_HAVE_SCHED_H
#include <sched.h>
#endif

#ifdef LMMS_HAVE_SYS_TIME_H
#include <sys/time.h>
#endif

#ifdef LMMS_HAVE_PROCESS_H
#include <process.h>
#endif

#ifdef LMMS_HAVE_UNISTD_H
#include <unistd.h>
#endif

#include "ConfigManager.h"
#include "embed.h"
#include "engine.h"
#include "LmmsStyle.h"
#include "ImportFilter.h"
#include "MainWindow.h"
#include "ProjectRenderer.h"
#include "DataFile.h"
#include "song.h"
#include "LmmsPalette.h"

static inline QString baseName( const QString & _file )
{
	return( QFileInfo( _file ).absolutePath() + "/" +
			QFileInfo( _file ).completeBaseName() );
}


inline void loadTranslation( const QString & _tname,
	const QString & _dir = ConfigManager::inst()->localeDir() )
{
	QTranslator * t = new QTranslator( QCoreApplication::instance() );
	QString name = _tname + ".qm";

	t->load( name, _dir );

	QCoreApplication::instance()->installTranslator( t );
}



int main( int argc, char * * argv )
{
	// intialize RNG
	srand( getpid() + time( 0 ) );

	bool core_only = false;
	bool fullscreen = true;
	bool exit_after_import = false;
	QString file_to_load, file_to_save, file_to_import, render_out, profilerOutputFile;

	for( int i = 1; i < argc; ++i )
	{
		if( argc > i && ( ( QString( argv[i] ) == "--render" ||
					QString( argv[i] ) == "-r" ) ||
				( QString( argv[i] ) == "--help" ||
						QString( argv[i] ) == "-h" ) ) )
		{
			core_only = true;
		}
		else if( argc > i && QString( argv[i] ) == "-geometry" )
		{
			// option -geometry is filtered by Qt later,
			// so we need to check its presence now to
			// determine, if the application should run in
			// fullscreen mode (default, no -geometry given).
			fullscreen = false;
		}
	}

	QCoreApplication * app = core_only ?
			new QCoreApplication( argc, argv ) :
					new QApplication( argc, argv ) ;

	Mixer::qualitySettings qs( Mixer::qualitySettings::Mode_HighQuality );
	ProjectRenderer::OutputSettings os( 44100, false, 160,
						ProjectRenderer::Depth_16Bit );
	ProjectRenderer::ExportFileFormats eff = ProjectRenderer::WaveFile;


	for( int i = 1; i < argc; ++i )
	{
		if( QString( argv[i] ) == "--version" ||
						QString( argv[i] ) == "-v" )
		{
			printf( "LMMS %s\n(%s %s, Qt %s, %s)\n\n"
	"Copyright (c) 2004-2014 LMMS developers.\n\n"
	"This program is free software; you can redistribute it and/or\n"
	"modify it under the terms of the GNU General Public\n"
	"License as published by the Free Software Foundation; either\n"
	"version 2 of the License, or (at your option) any later version.\n\n"
	"Try \"%s --help\" for more information.\n\n", LMMS_VERSION,
				PLATFORM, MACHINE, QT_VERSION_STR, GCC_VERSION,
				argv[0] );

			return( EXIT_SUCCESS );
		}
		else if( argc > i && ( QString( argv[i] ) == "--help" ||
						QString( argv[i] ) == "-h" ) )
		{
			printf( "LMMS %s\n"
	"Copyright (c) 2004-2014 LMMS developers.\n\n"
	"usage: lmms [ -r <project file> ] [ options ]\n"
	"            [ -u <in> <out> ]\n"
	"            [ -d <in> ]\n"
	"            [ -h ]\n"
	"            [ <file to load> ]\n\n"
	"-r, --render <project file>	render given project file\n"
	"-o, --output <file>		render into <file>\n"
	"-f, --output-format <format>	specify format of render-output where\n"
	"				format is either 'wav' or 'ogg'.\n"
	"-s, --samplerate <samplerate>	specify output samplerate in Hz\n"
	"				range: 44100 (default) to 192000\n"
	"-b, --bitrate <bitrate>		specify output bitrate in kHz\n"
	"				default: 160.\n"
	"-i, --interpolation <method>	specify interpolation method\n"
	"				possible values:\n"
	"				   - linear\n"
	"				   - sincfastest (default)\n"
	"				   - sincmedium\n"
	"				   - sincbest\n"
	"-x, --oversampling <value>	specify oversampling\n"
	"				possible values: 1, 2, 4, 8\n"
	"				default: 2\n"
	"-u, --upgrade <in> [out]	upgrade file <in> and save as <out>\n"
	"       standard out is used if no output file is specifed\n"
	"-d, --dump <in>			dump XML of compressed file <in>\n"
	"-v, --version			show version information and exit.\n"
	"-h, --help			show this usage information and exit.\n\n",
							LMMS_VERSION );
			return( EXIT_SUCCESS );
		}
		else if( argc > i+1 && ( QString( argv[i] ) == "--upgrade" ||
						QString( argv[i] ) == "-u" ) )
		{
			QString inFile( argv[i + 1] );
			DataFile dataFile( inFile );
			if (argc > i+2)
			{
				const QString outFile = argv[i + 2];
				dataFile.writeFile( outFile );
			}
			else
			{
				QTextStream ts( stdout );
				dataFile.write( ts );
				fflush( stdout );
			}
			return( EXIT_SUCCESS );
		}
		else if( argc > i && ( QString( argv[i] ) == "--dump" ||
						QString( argv[i] ) == "-d" ) )
		{
			QFile f( argv[i + 1] );
			f.open( QIODevice::ReadOnly );
			QString d = qUncompress( f.readAll() );
			printf( "%s\n", d.toUtf8().constData() );
			return( EXIT_SUCCESS );
		}
		else if( argc > i && ( QString( argv[i] ) == "--render" ||
						QString( argv[i] ) == "-r" ) )
		{
			file_to_load = QString( argv[i + 1] );
			render_out = baseName( file_to_load ) + ".";
			++i;
		}
		else if( argc > i && ( QString( argv[i] ) == "--output" ||
						QString( argv[i] ) == "-o" ) )
		{
			render_out = baseName( QString( argv[i + 1] ) ) + ".";
			++i;
		}
		else if( argc > i &&
				( QString( argv[i] ) == "--format" ||
						QString( argv[i] ) == "-f" ) )
		{
			const QString ext = QString( argv[i + 1] );
			if( ext == "wav" )
			{
				eff = ProjectRenderer::WaveFile;
			}
#ifdef LMMS_HAVE_OGGVORBIS
			else if( ext == "ogg" )
			{
				eff = ProjectRenderer::OggFile;
			}
#endif
			else
			{
				printf( "\nInvalid output format %s.\n\n"
	"Try \"%s --help\" for more information.\n\n", argv[i + 1], argv[0] );
				return( EXIT_FAILURE );
			}
			++i;
		}
		else if( argc > i &&
				( QString( argv[i] ) == "--samplerate" ||
						QString( argv[i] ) == "-s" ) )
		{
			sample_rate_t sr = QString( argv[i + 1] ).toUInt();
			if( sr >= 44100 && sr <= 192000 )
			{
				os.samplerate = sr;
			}
			else
			{
				printf( "\nInvalid samplerate %s.\n\n"
	"Try \"%s --help\" for more information.\n\n", argv[i + 1], argv[0] );
				return( EXIT_FAILURE );
			}
			++i;
		}
		else if( argc > i &&
				( QString( argv[i] ) == "--bitrate" ||
						QString( argv[i] ) == "-b" ) )
		{
			int br = QString( argv[i + 1] ).toUInt();
			if( br >= 64 && br <= 384 )
			{
				os.bitrate = br;
			}
			else
			{
				printf( "\nInvalid bitrate %s.\n\n"
	"Try \"%s --help\" for more information.\n\n", argv[i + 1], argv[0] );
				return( EXIT_FAILURE );
			}
			++i;
		}
		else if( argc > i &&
				( QString( argv[i] ) == "--interpolation" ||
						QString( argv[i] ) == "-i" ) )
		{
			const QString ip = QString( argv[i + 1] );
			if( ip == "linear" )
			{
		qs.interpolation = Mixer::qualitySettings::Interpolation_Linear;
			}
			else if( ip == "sincfastest" )
			{
		qs.interpolation = Mixer::qualitySettings::Interpolation_SincFastest;
			}
			else if( ip == "sincmedium" )
			{
		qs.interpolation = Mixer::qualitySettings::Interpolation_SincMedium;
			}
			else if( ip == "sincbest" )
			{
		qs.interpolation = Mixer::qualitySettings::Interpolation_SincBest;
			}
			else
			{
				printf( "\nInvalid interpolation method %s.\n\n"
	"Try \"%s --help\" for more information.\n\n", argv[i + 1], argv[0] );
				return( EXIT_FAILURE );
			}
			++i;
		}
		else if( argc > i &&
				( QString( argv[i] ) == "--oversampling" ||
						QString( argv[i] ) == "-x" ) )
		{
			int o = QString( argv[i + 1] ).toUInt();
			switch( o )
			{
				case 1:
		qs.oversampling = Mixer::qualitySettings::Oversampling_None;
		break;
				case 2:
		qs.oversampling = Mixer::qualitySettings::Oversampling_2x;
		break;
				case 4:
		qs.oversampling = Mixer::qualitySettings::Oversampling_4x;
		break;
				case 8:
		qs.oversampling = Mixer::qualitySettings::Oversampling_8x;
		break;
				default:
				printf( "\nInvalid oversampling %s.\n\n"
	"Try \"%s --help\" for more information.\n\n", argv[i + 1], argv[0] );
				return( EXIT_FAILURE );
			}
			++i;
		}
		else if( argc > i &&
				( QString( argv[i] ) == "--import" ) )
		{
			file_to_import = argv[i+1];
			++i;
			// exit after import? (only for debugging)
			if( argc > i && QString( argv[i+1] ) == "-e" )
			{
				exit_after_import = true;
			}
		}
		else if( argc > i && ( QString( argv[i] ) == "--profile" || QString( argv[i] ) == "-p" ) )
		{
			profilerOutputFile = argv[i+1];
			++i;
		}
		else
		{
			if( argv[i][0] == '-' )
			{
				printf( "\nInvalid option %s.\n\n"
	"Try \"%s --help\" for more information.\n\n", argv[i], argv[0] );
				return( EXIT_FAILURE );
			}
			file_to_load = argv[i];
		}
	}


	QString pos = QLocale::system().name().left( 2 );

#ifdef LMMS_BUILD_WIN32
#undef QT_TRANSLATIONS_DIR
#define QT_TRANSLATIONS_DIR ConfigManager::inst()->localeDir()
#endif

#ifdef QT_TRANSLATIONS_DIR
	// load translation for Qt-widgets/-dialogs
	loadTranslation( QString( "qt_" ) + pos,
					QString( QT_TRANSLATIONS_DIR ) );
#endif
	// load actual translation for LMMS
	loadTranslation( pos );


	// try to set realtime priority
#ifdef LMMS_BUILD_LINUX
#ifdef LMMS_HAVE_SCHED_H
#ifndef __OpenBSD__
	struct sched_param sparam;
	sparam.sched_priority = ( sched_get_priority_max( SCHED_FIFO ) +
				sched_get_priority_min( SCHED_FIFO ) ) / 2;
	if( sched_setscheduler( 0, SCHED_FIFO, &sparam ) == -1 )
	{
		printf( "Notice: could not set realtime priority.\n" );
	}
#endif
#endif
#endif

	ConfigManager::inst()->loadConfigFile();

	if( render_out.isEmpty() )
	{
		// init style and palette
		LmmsStyle * lmmsstyle = new LmmsStyle();
		QApplication::setStyle( lmmsstyle );

		LmmsPalette * lmmspal = new LmmsPalette( NULL, lmmsstyle );
		QPalette lpal = lmmspal->palette();

		QApplication::setPalette( lpal );
		LmmsStyle::s_palette = &lpal;


		// show splash screen
		QSplashScreen splashScreen( embed::getIconPixmap( "splash" ) );
		splashScreen.show();
		splashScreen.showMessage( MainWindow::tr( "Version %1" ).arg( LMMS_VERSION ),
									Qt::AlignRight | Qt::AlignBottom, Qt::white );
		qApp->processEvents();

		// init central engine which handles all components of LMMS
		engine::init();

		splashScreen.hide();

		// re-intialize RNG - shared libraries might have srand() or
		// srandom() calls in their init procedure
		srand( getpid() + time( 0 ) );

		// recover a file?
<<<<<<< HEAD
		QString recoveryFile = ConfigManager::inst()->recoveryFile();
=======
		QString recoveryFile = QDir(configManager::inst()->workingDir()).absoluteFilePath("recover.mmp");
>>>>>>> e801376f
		if( QFileInfo(recoveryFile).exists() &&
			QMessageBox::question( engine::mainWindow(), MainWindow::tr( "Project recovery" ),
						MainWindow::tr( "It looks like the last session did not end properly. "
										"Do you want to recover the project of this session?" ),
						QMessageBox::Yes | QMessageBox::No ) == QMessageBox::Yes )
		{
			file_to_load = recoveryFile;
		}

		// we try to load given file
		if( !file_to_load.isEmpty() )
		{
			engine::mainWindow()->show();
			if( fullscreen )
			{
				engine::mainWindow()->showMaximized();
			}
			if( file_to_load == recoveryFile )
			{
				engine::getSong()->createNewProjectFromTemplate( file_to_load );
			}
			else
			{
				engine::getSong()->loadProject( file_to_load );
			}
		}
		else if( !file_to_import.isEmpty() )
		{
			ImportFilter::import( file_to_import, engine::getSong() );
			if( exit_after_import )
			{
				return 0;
			}

			engine::mainWindow()->show();
			if( fullscreen )
			{
				engine::mainWindow()->showMaximized();
			}
		}
		else
		{
			engine::getSong()->createNewProject();

			// [Settel] workaround: showMaximized() doesn't work with
			// FVWM2 unless the window is already visible -> show() first
			engine::mainWindow()->show();
			if( fullscreen )
			{
				engine::mainWindow()->showMaximized();
			}
		}
	}
	else
	{
		// we're going to render our song
		engine::init( false );
		printf( "loading project...\n" );
		engine::getSong()->loadProject( file_to_load );
		printf( "done\n" );

		// create renderer
		ProjectRenderer * r = new ProjectRenderer( qs, os, eff,
			render_out +
				QString( ( eff ==
					ProjectRenderer::WaveFile ) ?
						"wav" : "ogg" ) );
		QCoreApplication::instance()->connect( r,
				SIGNAL( finished() ), SLOT( quit() ) );

		// timer for progress-updates
		QTimer * t = new QTimer( r );
		r->connect( t, SIGNAL( timeout() ),
				SLOT( updateConsoleProgress() ) );
		t->start( 200 );

		if( profilerOutputFile.isEmpty() == false )
		{
			engine::mixer()->profiler().setOutputFile( profilerOutputFile );
		}

		// start now!
		r->startProcessing();
	}

	const int ret = app->exec();
	delete app;
	return( ret );
}


/* vim: set tw=0 noexpandtab: */<|MERGE_RESOLUTION|>--- conflicted
+++ resolved
@@ -422,11 +422,8 @@
 		srand( getpid() + time( 0 ) );
 
 		// recover a file?
-<<<<<<< HEAD
 		QString recoveryFile = ConfigManager::inst()->recoveryFile();
-=======
-		QString recoveryFile = QDir(configManager::inst()->workingDir()).absoluteFilePath("recover.mmp");
->>>>>>> e801376f
+
 		if( QFileInfo(recoveryFile).exists() &&
 			QMessageBox::question( engine::mainWindow(), MainWindow::tr( "Project recovery" ),
 						MainWindow::tr( "It looks like the last session did not end properly. "
