/*
 * NotePlayHandle.cpp - implementation of class NotePlayHandle which manages
 *                      playback of a single note by an instrument
 *
 * Copyright (c) 2004-2014 Tobias Doerffel <tobydox/at/users.sourceforge.net>
 *
 * This file is part of LMMS - https://lmms.io
 *
 * This program is free software; you can redistribute it and/or
 * modify it under the terms of the GNU General Public
 * License as published by the Free Software Foundation; either
 * version 2 of the License, or (at your option) any later version.
 *
 * This program is distributed in the hope that it will be useful,
 * but WITHOUT ANY WARRANTY; without even the implied warranty of
 * MERCHANTABILITY or FITNESS FOR A PARTICULAR PURPOSE.  See the GNU
 * General Public License for more details.
 *
 * You should have received a copy of the GNU General Public
 * License along with this program (see COPYING); if not, write to the
 * Free Software Foundation, Inc., 51 Franklin Street, Fifth Floor,
 * Boston, MA 02110-1301 USA.
 *
 */

#include "NotePlayHandle.h"

#include "AudioEngine.h"
#include "BasicFilters.h"
#include "DetuningHelper.h"
#include "InstrumentSoundShaping.h"
#include "InstrumentTrack.h"
#include "Instrument.h"
#include "Song.h"

namespace lmms
{

NotePlayHandle::BaseDetuning::BaseDetuning( DetuningHelper *detuning ) :
	m_value( detuning ? detuning->automationClip()->valueAt( 0 ) : 0 )
{
}






NotePlayHandle::NotePlayHandle( InstrumentTrack* instrumentTrack,
								const f_cnt_t _offset,
								const f_cnt_t _frames,
								const Note& n,
								NotePlayHandle *parent,
								int midiEventChannel,
								Origin origin ) :
	PlayHandle( PlayHandle::Type::NotePlayHandle, _offset ),
	Note( n.length(), n.pos(), n.key(), n.getVolume(), n.getPanning(), n.detuning() ),
	m_pluginData( nullptr ),
	m_instrumentTrack( instrumentTrack ),
	m_frames( 0 ),
	m_totalFramesPlayed( 0 ),
	m_framesBeforeRelease( 0 ),
	m_releaseFramesToDo( 0 ),
	m_releaseFramesDone( 0 ),
	m_subNotes(),
	m_released( false ),
	m_releaseStarted( false ),
	m_hasMidiNote( false ),
	m_hasParent( parent != nullptr  ),
	m_parent( parent ),
	m_hadChildren( false ),
	m_muted( false ),
	m_patternTrack( nullptr ),
	m_origTempo( Engine::getSong()->getTempo() ),
	m_origBaseNote( instrumentTrack->baseNote() ),
	m_frequency( 0 ),
	m_unpitchedFrequency( 0 ),
	m_baseDetuning( nullptr ),
	m_songGlobalParentOffset( 0 ),
	m_midiChannel( midiEventChannel >= 0 ? midiEventChannel : instrumentTrack->midiPort()->realOutputChannel() ),
	m_origin( origin ),
	m_frequencyNeedsUpdate( false )
{
	lock();
	if( hasParent() == false )
	{
		m_baseDetuning = new BaseDetuning( detuning() );
		m_instrumentTrack->m_processHandles.push_back( this );
	}
	else
	{
		m_baseDetuning = parent->m_baseDetuning;

		parent->m_subNotes.push_back( this );
		parent->m_hadChildren = true;

		m_patternTrack = parent->m_patternTrack;

		parent->setUsesBuffer( false );
	}

	updateFrequency();

	setFrames( _frames );

	// inform attached components about new MIDI note (used for recording in Piano Roll)
	if( m_origin == Origin::MidiInput )
	{
		m_instrumentTrack->midiNoteOn( *this );
	}

	if (m_instrumentTrack->instrument() && m_instrumentTrack->instrument()->isSingleStreamed())
	{
		setUsesBuffer( false );
	}

	setAudioPort( instrumentTrack->audioPort() );

	unlock();
}


NotePlayHandle::~NotePlayHandle()
{
	lock();
	noteOff( 0 );

	if( hasParent() == false )
	{
		delete m_baseDetuning;
		m_instrumentTrack->m_processHandles.removeAll( this );
	}
	else
	{
		m_parent->m_subNotes.removeOne( this );
	}

	if( m_pluginData != nullptr )
	{
		m_instrumentTrack->deleteNotePluginData( this );
	}

	if( m_instrumentTrack->m_notes[key()] == this )
	{
		m_instrumentTrack->m_notes[key()] = nullptr;
	}

	m_subNotes.clear();

	if( buffer() ) releaseBuffer();

	unlock();
}




void NotePlayHandle::setVolume( volume_t _volume )
{
	Note::setVolume( _volume );

	const int baseVelocity = m_instrumentTrack->midiPort()->baseVelocity();

	m_instrumentTrack->processOutEvent( MidiEvent( MidiKeyPressure, midiChannel(), midiKey(), midiVelocity( baseVelocity ) ) );
}




void NotePlayHandle::setPanning( panning_t panning )
{
	Note::setPanning( panning );
}




int NotePlayHandle::midiKey() const
{
	return key() - m_origBaseNote + instrumentTrack()->baseNote();
}




void NotePlayHandle::play( sampleFrame * _working_buffer )
{
	if (m_muted)
	{
		return;
	}

	// if the note offset falls over to next period, then don't start playback yet
	if( offset() >= Engine::audioEngine()->framesPerPeriod() )
	{
		setOffset( offset() - Engine::audioEngine()->framesPerPeriod() );
		return;
	}

	lock();

	// Don't play the note if it falls outside of the user defined key range
	// TODO: handle the range check by Microtuner, and if the key becomes "not mapped", save the current frequency
	// so that the note release can finish playing using a valid frequency instead of a 1 Hz placeholder
	if (key() < m_instrumentTrack->m_firstKeyModel.value() ||
		key() > m_instrumentTrack->m_lastKeyModel.value())
	{
		// Release the note in case it started playing before going out of range
		noteOff(0);
		// Exit if the note did not start playing before going out of range (i.e. there is no need to play release)
		if (m_totalFramesPlayed == 0)
		{
			unlock();
			return;
		}
	}

	/* It is possible for NotePlayHandle::noteOff to be called before NotePlayHandle::play,
	 * which results in a note-on message being sent without a subsequent note-off message.
	 * Therefore, we check here whether the note has already been released before sending
	 * the note-on message. */
	if( !m_released
		&& m_totalFramesPlayed == 0 && !m_hasMidiNote
		&& ( hasParent() || ! m_instrumentTrack->isArpeggioEnabled() ) )
	{
		m_hasMidiNote = true;

		const int baseVelocity = m_instrumentTrack->midiPort()->baseVelocity();

		// send MidiNoteOn event
		m_instrumentTrack->processOutEvent(
			MidiEvent( MidiNoteOn, midiChannel(), midiKey(), midiVelocity( baseVelocity ) ),
			TimePos::fromFrames( offset(), Engine::framesPerTick() ),
			offset() );
	}

	if( m_frequencyNeedsUpdate )
	{
		updateFrequency();
	}

	// number of frames that can be played this period
	f_cnt_t framesThisPeriod = m_totalFramesPlayed == 0
		? Engine::audioEngine()->framesPerPeriod() - offset()
		: Engine::audioEngine()->framesPerPeriod();

	// check if we start release during this period
	if( m_released == false &&
		instrumentTrack()->isSustainPedalPressed() == false &&
		m_totalFramesPlayed + framesThisPeriod > m_frames )
	{
		noteOff( m_totalFramesPlayed == 0
			? ( m_frames + offset() ) // if we have noteon and noteoff during the same period, take offset in account for release frame
			: ( m_frames - m_totalFramesPlayed ) ); // otherwise, the offset is already negated and can be ignored
	}

	// under some circumstances we're called even if there's nothing to play
	// therefore do an additional check which fixes crash e.g. when
	// decreasing release of an instrument-track while the note is active
	if( framesLeft() > 0 )
	{
		// play note!
		m_instrumentTrack->playNote( this, _working_buffer );
	}

	if( m_released && (!instrumentTrack()->isSustainPedalPressed() ||
		m_releaseStarted) )
	{
		m_releaseStarted = true;

		f_cnt_t todo = framesThisPeriod;

		// if this note is base-note for arpeggio, always set
		// m_releaseFramesToDo to bigger value than m_releaseFramesDone
		// because we do not allow NotePlayHandle::isFinished() to be true
		// until all sub-notes are completely played and no new ones
		// are inserted by arpAndChordsTabWidget::processNote()
		if( ! m_subNotes.isEmpty() )
		{
			m_releaseFramesToDo = m_releaseFramesDone + 2 * Engine::audioEngine()->framesPerPeriod();
		}
		// look whether we have frames left to be done before release
		if( m_framesBeforeRelease )
		{
			// yes, then look whether these samples can be played
			// within one audio-buffer
			if( m_framesBeforeRelease <= framesThisPeriod )
			{
				// yes, then we did less releaseFramesDone
				todo -= m_framesBeforeRelease;
				m_framesBeforeRelease = 0;
			}
			else
			{
				// no, then just decrease framesBeforeRelease
				// and wait for next loop... (we're not in
				// release-phase yet)
				todo = 0;
				m_framesBeforeRelease -= framesThisPeriod;
			}
		}
		// look whether we're in release-phase
		if( todo && m_releaseFramesDone < m_releaseFramesToDo )
		{
			// check whether we have to do more frames in current
			// loop than left in current loop
			if( m_releaseFramesToDo - m_releaseFramesDone >= todo )
			{
				// yes, then increase number of release-frames
				// done
				m_releaseFramesDone += todo;
			}
			else
			{
				// no, we did all in this loop!
				m_releaseFramesDone = m_releaseFramesToDo;
			}
		}
	}

	// update internal data
	m_totalFramesPlayed += framesThisPeriod;
	unlock();
}




f_cnt_t NotePlayHandle::framesLeft() const
{
	if( instrumentTrack()->isSustainPedalPressed() )
	{
		return 4 * Engine::audioEngine()->framesPerPeriod();
	}
	else if( m_released && actualReleaseFramesToDo() == 0 )
	{
		return m_framesBeforeRelease;
	}
	else if( m_released )
	{
		return m_framesBeforeRelease + m_releaseFramesToDo - m_releaseFramesDone;
	}
	return m_frames+actualReleaseFramesToDo()-m_totalFramesPlayed;
}




fpp_t NotePlayHandle::framesLeftForCurrentPeriod() const
{
	if( m_totalFramesPlayed == 0 )
	{
		return static_cast<fpp_t>(std::min<f_cnt_t>(framesLeft(), Engine::audioEngine()->framesPerPeriod() - offset()));
	}
	return static_cast<fpp_t>(std::min<f_cnt_t>(framesLeft(), Engine::audioEngine()->framesPerPeriod()));
}




bool NotePlayHandle::isFromTrack( const Track * _track ) const
{
	return m_instrumentTrack == _track || m_patternTrack == _track;
}




void NotePlayHandle::noteOff( const f_cnt_t _s )
{
	if( m_released )
	{
		return;
	}
	m_released = true;

	// first note-off all sub-notes
	for( NotePlayHandle * n : m_subNotes )
	{
		n->lock();
		n->noteOff( _s );
		n->unlock();
	}

	// then set some variables indicating release-state
	m_framesBeforeRelease = _s;
	m_releaseFramesToDo = std::max<f_cnt_t>(0, actualReleaseFramesToDo());

	if( m_hasMidiNote )
	{
		m_hasMidiNote = false;

		// send MidiNoteOff event
		m_instrumentTrack->processOutEvent(
				MidiEvent( MidiNoteOff, midiChannel(), midiKey(), 0 ),
				TimePos::fromFrames( _s, Engine::framesPerTick() ),
				_s );
	}

	// inform attached components about MIDI finished (used for recording in Piano Roll)
	if (!instrumentTrack()->isSustainPedalPressed())
	{
		if( m_origin == Origin::MidiInput )
		{
			setLength( TimePos( static_cast<f_cnt_t>( totalFramesPlayed() / Engine::framesPerTick() ) ) );
			m_instrumentTrack->midiNoteOff( *this );
		}
	}
}




f_cnt_t NotePlayHandle::actualReleaseFramesToDo() const
{
	return m_instrumentTrack->m_soundShaping.releaseFrames();
}




void NotePlayHandle::setFrames( const f_cnt_t _frames )
{
	m_frames = _frames;
	if( m_frames == 0 )
	{
		m_frames = m_instrumentTrack->beatLen( this );
	}
	m_origFrames = m_frames;
}




float NotePlayHandle::volumeLevel( const f_cnt_t _frame )
{
	return m_instrumentTrack->m_soundShaping.volumeLevel( this, _frame );
}




void NotePlayHandle::mute()
{
	// mute all sub-notes
	for (const auto& subNote : m_subNotes)
	{
		subNote->mute();
	}
	m_muted = true;
}




int NotePlayHandle::index() const
{
	const PlayHandleList & playHandles = Engine::audioEngine()->playHandles();
	int idx = 0;
	for (const auto& playHandle : playHandles)
	{
		const auto nph = dynamic_cast<const NotePlayHandle*>(playHandle);
		if( nph == nullptr || nph->m_instrumentTrack != m_instrumentTrack || nph->isReleased() || nph->hasParent() )
		{
			continue;
		}
		if( nph == this )
		{
			return idx;
		}
		++idx;
	}
	return -1;
}




ConstNotePlayHandleList NotePlayHandle::nphsOfInstrumentTrack( const InstrumentTrack * _it, bool _all_ph )
{
	const PlayHandleList & playHandles = Engine::audioEngine()->playHandles();
	ConstNotePlayHandleList cnphv;

	for (const auto& playHandle : playHandles)
	{
		const auto nph = dynamic_cast<const NotePlayHandle*>(playHandle);
		if( nph != nullptr && nph->m_instrumentTrack == _it && ( ( nph->isReleased() == false && nph->hasParent() == false ) || _all_ph == true ) )
		{
			cnphv.push_back( nph );
		}
	}
	return cnphv;
}




bool NotePlayHandle::operator==( const NotePlayHandle & _nph ) const
{
	return length() == _nph.length() &&
			pos() == _nph.pos() &&
			key() == _nph.key() &&
			getVolume() == _nph.getVolume() &&
			getPanning() == _nph.getPanning() &&
			m_instrumentTrack == _nph.m_instrumentTrack &&
			m_frames == _nph.m_frames &&
			offset() == _nph.offset() &&
			m_totalFramesPlayed == _nph.m_totalFramesPlayed &&
			m_released == _nph.m_released &&
			m_hasParent == _nph.m_hasParent &&
			m_origBaseNote == _nph.m_origBaseNote &&
			m_muted == _nph.m_muted &&
			m_midiChannel == _nph.m_midiChannel &&
			m_origin == _nph.m_origin;
}




void NotePlayHandle::updateFrequency()
{
	int masterPitch = m_instrumentTrack->m_useMasterPitchModel.value() ? Engine::getSong()->masterPitch() : 0;
	int baseNote = m_instrumentTrack->baseNoteModel()->value();
	float detune = m_baseDetuning->value();
	float instrumentPitch = m_instrumentTrack->pitchModel()->value();

	if (m_instrumentTrack->m_microtuner.enabled())
	{
		// custom key mapping and scale: get frequency from the microtuner
		const auto transposedKey = key() + masterPitch;

		if (m_instrumentTrack->isKeyMapped(transposedKey))
		{
			const auto frequency = m_instrumentTrack->m_microtuner.keyToFreq(transposedKey, baseNote);
			m_frequency = frequency * powf(2.f, (detune + instrumentPitch / 100) / 12.f);
			m_unpitchedFrequency = frequency * powf(2.f, detune / 12.f);
		}
		else
		{
			m_frequency = m_unpitchedFrequency = 0;
		}
	}
	else
	{
		// default key mapping and 12-TET frequency computation with default 440 Hz base note frequency
		const float pitch = (key() - baseNote + masterPitch + detune) / 12.0f;
		m_frequency = DefaultBaseFreq * powf(2.0f, pitch + instrumentPitch / (100 * 12.0f));
		m_unpitchedFrequency = DefaultBaseFreq * powf(2.0f, pitch);
	}

	for (auto it : m_subNotes)
	{
		it->updateFrequency();
	}
}




void NotePlayHandle::processTimePos(const TimePos& time, float pitchValue, bool isRecording)
{
	if (!detuning() || time < songGlobalParentOffset() + pos()) { return; }

	if (isRecording && m_origin == Origin::MidiInput)
	{
		detuning()->automationClip()->recordValue(time - songGlobalParentOffset() - pos(), pitchValue / 100);
	}
	else
	{
		const float v = detuning()->automationClip()->valueAt(time - songGlobalParentOffset() - pos());
		if (!typeInfo<float>::isEqual(v, m_baseDetuning->value()))
		{
			m_baseDetuning->setValue(v);
			updateFrequency();
		}
	}
}




void NotePlayHandle::resize( const bpm_t _new_tempo )
{
	if (origin() == Origin::MidiInput ||
		(origin() == Origin::NoteStacking && m_parent->origin() == Origin::MidiInput))
	{
		// Don't resize notes from MIDI input - they should continue to play
		// until the key is released, and their large duration can cause
		// overflows in this method.
		return;
	}

	double completed = m_totalFramesPlayed / (double) m_frames;
	double new_frames = m_origFrames * m_origTempo / (double) _new_tempo;
	m_frames = (f_cnt_t)new_frames;
	m_totalFramesPlayed = (f_cnt_t)( completed * new_frames );

	for (const auto& subNote : m_subNotes)
	{
		subNote->resize(_new_tempo);
	}
}


NotePlayHandle ** NotePlayHandleManager::s_available;
QReadWriteLock NotePlayHandleManager::s_mutex;
std::atomic_int NotePlayHandleManager::s_availableIndex;
int NotePlayHandleManager::s_size;


void NotePlayHandleManager::init()
{
	s_available = new NotePlayHandle*[INITIAL_NPH_CACHE];

	auto n = static_cast<NotePlayHandle *>(std::malloc(sizeof(NotePlayHandle) * INITIAL_NPH_CACHE));

	for( int i=0; i < INITIAL_NPH_CACHE; ++i )
	{
		s_available[ i ] = n;
		++n;
	}
	s_availableIndex = INITIAL_NPH_CACHE - 1;
	s_size = INITIAL_NPH_CACHE;
}


NotePlayHandle * NotePlayHandleManager::acquire( InstrumentTrack* instrumentTrack,
				const f_cnt_t offset,
				const f_cnt_t frames,
				const Note& noteToPlay,
				NotePlayHandle* parent,
				int midiEventChannel,
				NotePlayHandle::Origin origin )
{
	// TODO: use some lockless data structures
	s_mutex.lockForWrite();
	if (s_availableIndex < 0) { extend(NPH_CACHE_INCREMENT); }
	NotePlayHandle * nph = s_available[s_availableIndex--];
	s_mutex.unlock();

	new( (void*)nph ) NotePlayHandle( instrumentTrack, offset, frames, noteToPlay, parent, midiEventChannel, origin );
	return nph;
}


void NotePlayHandleManager::release( NotePlayHandle * nph )
{
	nph->NotePlayHandle::~NotePlayHandle();
	s_mutex.lockForRead();
	s_available[++s_availableIndex] = nph;
	s_mutex.unlock();
}


void NotePlayHandleManager::extend( int c )
{
	s_size += c;
<<<<<<< HEAD
	auto tmp = MM_ALLOC<NotePlayHandle*>(s_size);
	freeAvailable();
=======
	auto tmp = new NotePlayHandle*[s_size];
	delete[] s_available;
>>>>>>> 36786dd8
	s_available = tmp;

	auto n = static_cast<NotePlayHandle *>(std::malloc(sizeof(NotePlayHandle) * c));

	for( int i=0; i < c; ++i )
	{
		s_available[++s_availableIndex] = n;
		++n;
	}
}

void NotePlayHandleManager::freeAvailable()
{
<<<<<<< HEAD
	// rpmalloc catches this as a non-free'd alloc
	NotePlayHandle * n = s_available[0];
	MM_FREE(n);
	MM_FREE(s_available);
=======
	delete[] s_available;
>>>>>>> 36786dd8
}

void NotePlayHandleManager::free()
{
	freeAvailable();
}


} // namespace lmms<|MERGE_RESOLUTION|>--- conflicted
+++ resolved
@@ -655,13 +655,8 @@
 void NotePlayHandleManager::extend( int c )
 {
 	s_size += c;
-<<<<<<< HEAD
-	auto tmp = MM_ALLOC<NotePlayHandle*>(s_size);
+	auto tmp = new NotePlayHandle*[s_size];
 	freeAvailable();
-=======
-	auto tmp = new NotePlayHandle*[s_size];
-	delete[] s_available;
->>>>>>> 36786dd8
 	s_available = tmp;
 
 	auto n = static_cast<NotePlayHandle *>(std::malloc(sizeof(NotePlayHandle) * c));
@@ -675,14 +670,9 @@
 
 void NotePlayHandleManager::freeAvailable()
 {
-<<<<<<< HEAD
-	// rpmalloc catches this as a non-free'd alloc
-	NotePlayHandle * n = s_available[0];
-	MM_FREE(n);
-	MM_FREE(s_available);
-=======
+	NotePlayHandle* n = s_available[0];
+	delete n;
 	delete[] s_available;
->>>>>>> 36786dd8
 }
 
 void NotePlayHandleManager::free()
