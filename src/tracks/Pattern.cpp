--- conflicted
+++ resolved
@@ -1132,12 +1132,7 @@
 		paintTextLabel(m_pat->name(), p);
 	}
 
-<<<<<<< HEAD
-	if( !beatPattern )
-=======
-	// inner border
 	if( !( fixedTCOs() && beatPattern ) )
->>>>>>> efd0d34f
 	{
 		// inner border
 		p.setPen( c.lighter( current ? 160 : 130 ) );
