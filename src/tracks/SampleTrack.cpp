--- conflicted
+++ resolved
@@ -47,10 +47,7 @@
 #include "EffectRackView.h"
 #include "TrackLabelButton.h"
 #include "ConfigManager.h"
-<<<<<<< HEAD
-=======
 #include "panning_constants.h"
->>>>>>> 814aba05
 
 
 SampleTCO::SampleTCO( Track * _track ) :
@@ -409,13 +406,9 @@
 	Track( Track::SampleTrack, tc ),
 	m_volumeModel( DefaultVolume, MinVolume, MaxVolume, 1.0, this,
 							tr( "Volume" ) ),
-<<<<<<< HEAD
-	m_audioPort( tr( "Sample track" ), true, &m_volumeModel, NULL )
-=======
 	m_panningModel( DefaultPanning, PanningLeft, PanningRight, 0.1f,
 					this, tr( "Panning" ) ),
 	m_audioPort( tr( "Sample track" ), true, &m_volumeModel, &m_panningModel, &m_mutedModel )
->>>>>>> 814aba05
 {
 	setName( tr( "Sample track" ) );
 	m_panningModel.setCenterValue( DefaultPanning );
@@ -616,12 +609,4 @@
 	m_volumeKnob->setModel( &st->m_volumeModel );
 
 	TrackView::modelChanged();
-<<<<<<< HEAD
-}
-
-
-
-
-=======
-}
->>>>>>> 814aba05
+}