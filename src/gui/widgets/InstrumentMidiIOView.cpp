--- conflicted
+++ resolved
@@ -207,13 +207,6 @@
 	QWidget( parent )
 {
 	m_pitchGroupBox = new GroupBox( tr ( "MASTER PITCH" ) );
-<<<<<<< HEAD
-=======
-	layout->addWidget( m_pitchGroupBox );
-	QHBoxLayout* masterPitchLayout = new QHBoxLayout( m_pitchGroupBox );
-	masterPitchLayout->setContentsMargins( 8, 18, 8, 8 );
-	QLabel *tlabel = new QLabel(tr( "Enables the use of master pitch" ) );
->>>>>>> 1bdaafc4
 	m_pitchGroupBox->setModel( &it->m_useMasterPitchModel );
 	QLabel *label1 = new QLabel( tr( "Enables the use of Master Pitch" ) );
 	QHBoxLayout *masterPitchLayout = new QHBoxLayout( m_pitchGroupBox );
