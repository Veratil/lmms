/*
 * PianoRoll.cpp - implementation of piano roll which is used for actual
 *                  writing of melodies
 *
 * Copyright (c) 2004-2014 Tobias Doerffel <tobydox/at/users.sourceforge.net>
 * Copyright (c) 2008 Andrew Kelley <superjoe30/at/gmail/dot/com>
 *
 * This file is part of LMMS - https://lmms.io
 *
 * This program is free software; you can redistribute it and/or
 * modify it under the terms of the GNU General Public
 * License as published by the Free Software Foundation; either
 * version 2 of the License, or (at your option) any later version.
 *
 * This program is distributed in the hope that it will be useful,
 * but WITHOUT ANY WARRANTY; without even the implied warranty of
 * MERCHANTABILITY or FITNESS FOR A PARTICULAR PURPOSE.  See the GNU
 * General Public License for more details.
 *
 * You should have received a copy of the GNU General Public
 * License along with this program (see COPYING); if not, write to the
 * Free Software Foundation, Inc., 51 Franklin Street, Fifth Floor,
 * Boston, MA 02110-1301 USA.
 *
 */

#include "PianoRoll.h"

#include <QApplication>
#include <QClipboard>
#include <QKeyEvent>
#include <QLabel>
#include <QLayout>
#include <QMdiArea>
#include <QPainter>
#include <QPointer>
#include <QScrollBar>
#include <QStyleOption>
#include <QtMath>
#include <QToolButton>

#ifndef __USE_XOPEN
#define __USE_XOPEN
#endif

#include <algorithm> // find, sort, unique, all_of
#include <functional> // greater
#include <memory> // make_unique

#include "AutomationEditor.h"
#include "ActionGroup.h"
#include "BBTrackContainer.h"
#include "Clipboard.h"
#include "ComboBox.h"
#include "ConfigManager.h"
#include "DataFile.h"
#include "debug.h"
#include "DeprecationHelper.h"
#include "DetuningHelper.h"
#include "embed.h"
#include "GuiApplication.h"
#include "gui_templates.h"
#include "InstrumentTrack.h"
#include "MainWindow.h"
#include "Pattern.h"
#include "SongEditor.h"
#include "StepRecorderWidget.h"
#include "TextFloat.h"
#include "TimeLineWidget.h"



typedef AutomationPattern::timeMap timeMap;


// some constants...
const int INITIAL_PIANOROLL_WIDTH = 970;
const int INITIAL_PIANOROLL_HEIGHT = 485;

const int SCROLLBAR_SIZE = 12;
const int PIANO_X = 0;

const int WHITE_KEY_WIDTH = 64;
const int BLACK_KEY_WIDTH = 41;

const int DEFAULT_KEY_LINE_HEIGHT = 12;
const int DEFAULT_CELL_WIDTH = 12;


const int NOTE_EDIT_RESIZE_BAR = 6;
const int NOTE_EDIT_MIN_HEIGHT = 50;
const int KEY_AREA_MIN_HEIGHT = DEFAULT_KEY_LINE_HEIGHT * 10;
const int PR_BOTTOM_MARGIN = SCROLLBAR_SIZE;
const int PR_TOP_MARGIN = 18;
const int PR_RIGHT_MARGIN = SCROLLBAR_SIZE;


// width of area used for resizing (the grip at the end of a note)
const int RESIZE_AREA_WIDTH = 9;

// width of line for setting volume/panning of note
const int NOTE_EDIT_LINE_WIDTH = 3;

// key where to start
const int INITIAL_START_KEY = Key_C + Octave_4 * KeysPerOctave;

// number of each note to provide in quantization and note lengths
const int NUM_EVEN_LENGTHS = 6;
const int NUM_TRIPLET_LENGTHS = 5;



QPixmap * PianoRoll::s_toolDraw = NULL;
QPixmap * PianoRoll::s_toolErase = NULL;
QPixmap * PianoRoll::s_toolSelect = NULL;
QPixmap * PianoRoll::s_toolMove = NULL;
QPixmap * PianoRoll::s_toolOpen = NULL;
QPixmap* PianoRoll::s_toolKnife = nullptr;

TextFloat * PianoRoll::s_textFloat = NULL;

static QString s_noteStrings[12] = { "C", "C#", "D", "D#", "E", "F", "F#", "G", "G#", "A", "A#", "B"};

static QString getNoteString( int key )
{
	return s_noteStrings[key % 12] + QString::number( static_cast<int>( key / KeysPerOctave ) );
}

// used for drawing of piano
PianoRoll::PianoRollKeyTypes PianoRoll::prKeyOrder[] =
{
	PR_WHITE_KEY_SMALL, PR_BLACK_KEY, PR_WHITE_KEY_BIG, PR_BLACK_KEY,
	PR_WHITE_KEY_SMALL, PR_WHITE_KEY_SMALL, PR_BLACK_KEY, PR_WHITE_KEY_BIG,
	PR_BLACK_KEY, PR_WHITE_KEY_BIG, PR_BLACK_KEY, PR_WHITE_KEY_SMALL
} ;


const int DEFAULT_PR_PPB = DEFAULT_CELL_WIDTH * DefaultStepsPerBar;

const QVector<double> PianoRoll::m_zoomLevels =
		{0.125f, 0.25f, 0.5f, 1.0f, 1.5f, 2.0f, 4.0f, 8.0f};

const QVector<double> PianoRoll::m_zoomYLevels =
		{0.25f, 0.5f, 1.0f, 1.5f, 2.0f, 2.5f, 3.0f, 4.0f};


PianoRoll::PianoRoll() :
	m_nemStr( QVector<QString>() ),
	m_noteEditMenu( NULL ),
	m_semiToneMarkerMenu( NULL ),
	m_zoomingModel(),
	m_zoomingYModel(),
	m_quantizeModel(),
	m_noteLenModel(),
	m_scaleModel(),
	m_chordModel(),
	m_pattern( NULL ),
	m_currentPosition(),
	m_recording( false ),
	m_currentNote( NULL ),
	m_action( ActionNone ),
	m_noteEditMode( NoteEditVolume ),
	m_moveBoundaryLeft( 0 ),
	m_moveBoundaryTop( 0 ),
	m_moveBoundaryRight( 0 ),
	m_moveBoundaryBottom( 0 ),
	m_mouseDownKey( 0 ),
	m_mouseDownTick( 0 ),
	m_lastMouseX( 0 ),
	m_lastMouseY( 0 ),
	m_notesEditHeight( 100 ),
	m_userSetNotesEditHeight(100),
	m_ppb( DEFAULT_PR_PPB ),
	m_keyLineHeight(DEFAULT_KEY_LINE_HEIGHT),
	m_octaveHeight(m_keyLineHeight * KeysPerOctave),
	m_whiteKeySmallHeight(qFloor(m_keyLineHeight * 1.5)),
	m_whiteKeyBigHeight(m_keyLineHeight * 2),
	m_blackKeyHeight(m_keyLineHeight),
	m_lenOfNewNotes( TimePos( 0, DefaultTicksPerBar/4 ) ),
	m_lastNoteVolume( DefaultVolume ),
	m_lastNotePanning( DefaultPanning ),
	m_minResizeLen( 0 ),
	m_startKey( INITIAL_START_KEY ),
	m_lastKey( 0 ),
	m_editMode( ModeDraw ),
	m_ctrlMode( ModeDraw ),
	m_mouseDownRight( false ),
	m_scrollBack( false ),
	m_stepRecorderWidget(this, DEFAULT_PR_PPB, PR_TOP_MARGIN, PR_BOTTOM_MARGIN + m_notesEditHeight, WHITE_KEY_WIDTH, 0),
	m_stepRecorder(*this, m_stepRecorderWidget),
	m_barLineColor( 0, 0, 0 ),
	m_beatLineColor( 0, 0, 0 ),
	m_lineColor( 0, 0, 0 ),
	m_noteModeColor( 0, 0, 0 ),
	m_noteColor( 0, 0, 0 ),
	m_ghostNoteColor( 0, 0, 0 ),
	m_ghostNoteTextColor( 0, 0, 0 ),
	m_barColor( 0, 0, 0 ),
	m_selectedNoteColor( 0, 0, 0 ),
	m_textColor( 0, 0, 0 ),
	m_textColorLight( 0, 0, 0 ),
	m_textShadow( 0, 0, 0 ),
	m_markedSemitoneColor( 0, 0, 0 ),
	m_knifeCutLineColor(0, 0, 0),
	m_noteOpacity( 255 ),
	m_ghostNoteOpacity( 255 ),
	m_noteBorders( true ),
	m_ghostNoteBorders( true ),
	m_backgroundShade( 0, 0, 0 ),
	m_whiteKeyWidth(WHITE_KEY_WIDTH),
	m_blackKeyWidth(BLACK_KEY_WIDTH)
{
	// gui names of edit modes
	m_nemStr.push_back( tr( "Note Velocity" ) );
	m_nemStr.push_back( tr( "Note Panning" ) );

	m_noteEditMenu = new QMenu( this );
	m_noteEditMenu->clear();
	for( int i = 0; i < m_nemStr.size(); ++i )
	{
		QAction * act = new QAction( m_nemStr.at(i), this );
		connect( act, &QAction::triggered, [this, i](){ changeNoteEditMode(i); } );
		m_noteEditMenu->addAction( act );
	}

	m_semiToneMarkerMenu = new QMenu( this );

	QAction* markSemitoneAction = new QAction( tr("Mark/unmark current semitone"), this );
	QAction* markAllOctaveSemitonesAction = new QAction( tr("Mark/unmark all corresponding octave semitones"), this );
	QAction* markScaleAction = new QAction( tr("Mark current scale"), this );
	QAction* markChordAction = new QAction( tr("Mark current chord"), this );
	QAction* unmarkAllAction = new QAction( tr("Unmark all"), this );
	QAction* copyAllNotesAction = new QAction( tr("Select all notes on this key"), this);

	connect( markSemitoneAction, &QAction::triggered, [this](){ markSemiTone(stmaMarkCurrentSemiTone); });
	connect( markAllOctaveSemitonesAction, &QAction::triggered, [this](){ markSemiTone(stmaMarkAllOctaveSemiTones); });
	connect( markScaleAction, &QAction::triggered, [this](){ markSemiTone(stmaMarkCurrentScale); });
	connect( markChordAction, &QAction::triggered, [this](){ markSemiTone(stmaMarkCurrentChord); });
	connect( unmarkAllAction, &QAction::triggered, [this](){ markSemiTone(stmaUnmarkAll); });
	connect( copyAllNotesAction, &QAction::triggered, [this](){ markSemiTone(stmaCopyAllNotesOnKey); });

	markScaleAction->setEnabled( false );
	markChordAction->setEnabled( false );

	connect( this, SIGNAL(semiToneMarkerMenuScaleSetEnabled(bool)), markScaleAction, SLOT(setEnabled(bool)) );
	connect( this, SIGNAL(semiToneMarkerMenuChordSetEnabled(bool)), markChordAction, SLOT(setEnabled(bool)) );

	m_semiToneMarkerMenu->addAction( markSemitoneAction );
	m_semiToneMarkerMenu->addAction( markAllOctaveSemitonesAction );
	m_semiToneMarkerMenu->addAction( markScaleAction );
	m_semiToneMarkerMenu->addAction( markChordAction );
	m_semiToneMarkerMenu->addAction( unmarkAllAction );
	m_semiToneMarkerMenu->addAction( copyAllNotesAction );

	// init pixmaps
	if( s_toolDraw == NULL )
	{
		s_toolDraw = new QPixmap( embed::getIconPixmap( "edit_draw" ) );
	}
	if( s_toolErase == NULL )
	{
		s_toolErase= new QPixmap( embed::getIconPixmap( "edit_erase" ) );
	}
	if( s_toolSelect == NULL )
	{
		s_toolSelect = new QPixmap( embed::getIconPixmap( "edit_select" ) );
	}
	if( s_toolMove == NULL )
	{
		s_toolMove = new QPixmap( embed::getIconPixmap( "edit_move" ) );
	}
	if( s_toolOpen == NULL )
	{
		s_toolOpen = new QPixmap( embed::getIconPixmap( "automation" ) );
	}
	if (s_toolKnife == nullptr)
	{
		s_toolKnife = new QPixmap(embed::getIconPixmap("edit_knife"));
	}

	// init text-float
	if( s_textFloat == NULL )
	{
		s_textFloat = new TextFloat;
	}

	setAttribute( Qt::WA_OpaquePaintEvent, true );

	// add time-line
	m_timeLine = new TimeLineWidget(m_whiteKeyWidth, 0, m_ppb,
					Engine::getSong()->getPlayPos(
						Song::Mode_PlayPattern ),
						m_currentPosition,
						Song::Mode_PlayPattern, this );
	connect( this, SIGNAL( positionChanged( const TimePos & ) ),
		m_timeLine, SLOT( updatePosition( const TimePos & ) ) );
	connect( m_timeLine, SIGNAL( positionChanged( const TimePos & ) ),
			this, SLOT( updatePosition( const TimePos & ) ) );

	// white position line follows timeline marker
	m_positionLine = new PositionLine(this);

	//update timeline when in step-recording mode
	connect( &m_stepRecorderWidget, SIGNAL( positionChanged( const TimePos & ) ),
			this, SLOT( updatePositionStepRecording( const TimePos & ) ) );

	// update timeline when in record-accompany mode
	connect( Engine::getSong()->getPlayPos( Song::Mode_PlaySong ).m_timeLine,
				SIGNAL( positionChanged( const TimePos & ) ),
			this,
			SLOT( updatePositionAccompany( const TimePos & ) ) );
	// TODO
/*	connect( engine::getSong()->getPlayPos( Song::Mode_PlayBB ).m_timeLine,
				SIGNAL( positionChanged( const TimePos & ) ),
			this,
			SLOT( updatePositionAccompany( const TimePos & ) ) );*/

	removeSelection();

	// init scrollbars
	m_leftRightScroll = new QScrollBar( Qt::Horizontal, this );
	m_leftRightScroll->setSingleStep( 1 );
	connect( m_leftRightScroll, SIGNAL( valueChanged( int ) ), this,
						SLOT( horScrolled( int ) ) );

	m_topBottomScroll = new QScrollBar( Qt::Vertical, this );
	m_topBottomScroll->setSingleStep( 1 );
	m_topBottomScroll->setPageStep( 20 );
	connect( m_topBottomScroll, SIGNAL( valueChanged( int ) ), this,
						SLOT( verScrolled( int ) ) );

	// setup zooming-stuff
	for( float const & zoomLevel : m_zoomLevels )
	{
		m_zoomingModel.addItem( QString( "%1\%" ).arg( zoomLevel * 100 ) );
	}
	m_zoomingModel.setValue( m_zoomingModel.findText( "100%" ) );
	connect( &m_zoomingModel, SIGNAL( dataChanged() ),
					this, SLOT( zoomingChanged() ) );

	// zoom y
	for (float const & zoomLevel : m_zoomYLevels)
	{
		m_zoomingYModel.addItem(QString( "%1\%" ).arg(zoomLevel * 100));
	}
	m_zoomingYModel.setValue(m_zoomingYModel.findText("100%"));
	connect(&m_zoomingYModel, SIGNAL(dataChanged()),
					this, SLOT(zoomingYChanged()));

	// Set up quantization model
	m_quantizeModel.addItem( tr( "Note lock" ) );
	for (auto q : Quantizations) {
		m_quantizeModel.addItem(QString("1/%1").arg(q));
	}
	m_quantizeModel.setValue( m_quantizeModel.findText( "1/16" ) );

	connect( &m_quantizeModel, SIGNAL( dataChanged() ),
					this, SLOT( quantizeChanged() ) );

	// Set up note length model
	m_noteLenModel.addItem( tr( "Last note" ),
					std::make_unique<PixmapLoader>( "edit_draw" ) );
	const QString pixmaps[] = { "whole", "half", "quarter", "eighth",
						"sixteenth", "thirtysecond", "triplethalf",
						"tripletquarter", "tripleteighth",
						"tripletsixteenth", "tripletthirtysecond" } ;

	for( int i = 0; i < NUM_EVEN_LENGTHS; ++i )
	{
		auto loader = std::make_unique<PixmapLoader>( "note_" + pixmaps[i] );
		m_noteLenModel.addItem( "1/" + QString::number( 1 << i ), ::move(loader) );
	}
	for( int i = 0; i < NUM_TRIPLET_LENGTHS; ++i )
	{
		auto loader = std::make_unique<PixmapLoader>( "note_" + pixmaps[i+NUM_EVEN_LENGTHS] );
		m_noteLenModel.addItem( "1/" + QString::number( (1 << i) * 3 ), ::move(loader) );
	}
	m_noteLenModel.setValue( 0 );

	// Note length change can cause a redraw if Q is set to lock
	connect( &m_noteLenModel, SIGNAL( dataChanged() ),
					this, SLOT( noteLengthChanged() ) );

	// Set up key selection dropdown
	m_keyModel.addItem(tr("No key"));
	// Use piano roll note strings for key dropdown
	for (int i = 0; i < 12; i++) { m_keyModel.addItem(s_noteStrings[i]); }
	m_keyModel.setValue(0); // start with "No key"
	connect(&m_keyModel, &ComboBoxModel::dataChanged, this, &PianoRoll::keyChanged);

	// Set up scale model
	auto chord_table = InstrumentFunctionNoteStacking::ChordTable::getInstance();

	m_scaleModel.addItem( tr("No scale") );
	for( const InstrumentFunctionNoteStacking::Chord& chord : chord_table )
	{
		if( chord.isScale() )
		{
			m_scaleModel.addItem( chord.getName() );
		}
	}

	m_scaleModel.setValue( 0 );
	// connect scale change to key change so it auto-highlights with scale as well
	connect(&m_scaleModel, &ComboBoxModel::dataChanged, this, &PianoRoll::keyChanged);
	// change can update m_semiToneMarkerMenu
	connect( &m_scaleModel, SIGNAL( dataChanged() ),
						this, SLOT( updateSemiToneMarkerMenu() ) );

	// Set up chord model
	m_chordModel.addItem( tr("No chord") );
	for( const InstrumentFunctionNoteStacking::Chord& chord : chord_table )
	{
		if( ! chord.isScale() )
		{
			m_chordModel.addItem( chord.getName() );
		}
	}

	m_chordModel.setValue( 0 );

	// change can update m_semiToneMarkerMenu
	connect( &m_chordModel, SIGNAL( dataChanged() ),
					this, SLOT( updateSemiToneMarkerMenu() ) );

	setFocusPolicy( Qt::StrongFocus );
	setFocus();
	setMouseTracking( true );

	connect( &m_scaleModel, SIGNAL( dataChanged() ),
					this, SLOT( updateSemiToneMarkerMenu() ) );

	connect( Engine::getSong(), SIGNAL( timeSignatureChanged( int, int ) ),
						this, SLOT( update() ) );

	//connection for selecion from timeline
	connect( m_timeLine, SIGNAL( regionSelectedFromPixels( int, int ) ),
			this, SLOT( selectRegionFromPixels( int, int ) ) );

	// Set up snap model
	m_snapModel.addItem(tr("Nudge"));
	m_snapModel.addItem(tr("Snap"));
	m_snapModel.setValue(0);
	connect(&m_snapModel, SIGNAL(dataChanged()),
		this, SLOT(changeSnapMode()));

	m_stepRecorder.initialize();

	m_lastChord = nullptr;
}



void PianoRoll::reset()
{
	m_lastNoteVolume = DefaultVolume;
	m_lastNotePanning = DefaultPanning;
	clearGhostPattern();
}

void PianoRoll::showTextFloat(const QString &text, const QPoint &pos, int timeout)
{
	s_textFloat->setText( text );
	// show the float, offset slightly so as to not obscure anything
	s_textFloat->moveGlobal( this, pos + QPoint(4, 16) );
	if (timeout == -1)
	{
		s_textFloat->show();
	}
	else
	{
		s_textFloat->setVisibilityTimeOut( timeout );
	}
}


void PianoRoll::showVolTextFloat(volume_t vol, const QPoint &pos, int timeout)
{
	//! \todo display velocity for MIDI-based instruments
	// possibly dBFS values too? not sure if it makes sense for note volumes...
	showTextFloat( tr("Velocity: %1%").arg( vol ), pos, timeout );
}


void PianoRoll::showPanTextFloat(panning_t pan, const QPoint &pos, int timeout)
{
	QString text;
	if( pan < 0 )
	{
		text = tr("Panning: %1% left").arg( qAbs( pan ) );
	}
	else if( pan > 0 )
	{
		text = tr("Panning: %1% right").arg( qAbs( pan ) );
	}
	else
	{
		text = tr("Panning: center");
	}
	showTextFloat( text, pos, timeout );
}



void PianoRoll::changeNoteEditMode( int i )
{
	m_noteEditMode = (NoteEditMode) i;
	repaint();
}


void PianoRoll::markSemiTone(int i, bool fromMenu)
{
	const int key = fromMenu
		? getKey(mapFromGlobal(m_semiToneMarkerMenu->pos()).y())
		: m_keyModel.value() - 1;
	const InstrumentFunctionNoteStacking::Chord * chord = nullptr;
	auto cti = InstrumentFunctionNoteStacking::ChordTable::getInstance();

	// if "No key" is selected, key is -1, unmark all semitones
	// or if scale changed from toolbar to "No scale", unmark all semitones
	if (!fromMenu && (key < 0 || m_scaleModel.value() == 0)) { i = stmaUnmarkAll; }

	switch( static_cast<SemiToneMarkerAction>( i ) )
	{
		case stmaUnmarkAll:
			m_markedSemiTones.clear();
			break;
		case stmaMarkCurrentSemiTone:
		{
			QList<int>::iterator it = std::find( m_markedSemiTones.begin(), m_markedSemiTones.end(), key );
			if( it != m_markedSemiTones.end() )
			{
				m_markedSemiTones.erase( it );
			}
			else
			{
				m_markedSemiTones.push_back( key );
			}
			break;
		}
		case stmaMarkAllOctaveSemiTones:
		{
			QList<int> aok = getAllOctavesForKey(key);

			if ( m_markedSemiTones.contains(key) )
			{
				// lets erase all of the ones that match this by octave
				QList<int>::iterator i;
				for (int ix = 0; ix < aok.size(); ++ix)
				{
					i = std::find(m_markedSemiTones.begin(), m_markedSemiTones.end(), aok.at(ix));
					if (i != m_markedSemiTones.end())
					{
						m_markedSemiTones.erase(i);
					}
				}
			}
			else
			{
				// we should add all of the ones that match this by octave
				m_markedSemiTones.append(aok);
			}

			break;
		}
		case stmaMarkCurrentScale:
			chord = &cti.getScaleByName(m_scaleModel.currentText());
		case stmaMarkCurrentChord:
		{
			if( ! chord )
			{
				chord = &cti.getChordByName(m_chordModel.currentText());
			}

			if( chord->isEmpty() )
			{
				break;
			}
			else if( chord->isScale() )
			{
				m_markedSemiTones.clear();
			}

			const int first = chord->isScale() ? 0 : key;
			const int last = chord->isScale() ? NumKeys : key + chord->last();
			const int cap = ( chord->isScale() || chord->last() == 0 ) ? KeysPerOctave : chord->last();

			for( int i = first; i <= last; i++ )
			{
			  if( chord->hasSemiTone( ( i + cap - ( key % cap ) ) % cap ) )
				{
					m_markedSemiTones.push_back( i );
				}
			}
			break;
		}
		case stmaCopyAllNotesOnKey:
		{
			selectNotesOnKey();
			break;
		}
		default:
			;
	}

	std::sort( m_markedSemiTones.begin(), m_markedSemiTones.end(), std::greater<int>() );
	QList<int>::iterator new_end = std::unique( m_markedSemiTones.begin(), m_markedSemiTones.end() );
	m_markedSemiTones.erase( new_end, m_markedSemiTones.end() );
	// until we move the mouse the window won't update, force redraw
	update();
}


PianoRoll::~PianoRoll()
{
}


void PianoRoll::setGhostPattern( Pattern* newPattern )
{
	// Expects a pointer to a pattern or nullptr.
	m_ghostNotes.clear();
	if( newPattern != nullptr )
	{
		for( Note *note : newPattern->notes() )
		{
			Note * new_note = new Note( note->length(), note->pos(), note->key() );
			m_ghostNotes.push_back( new_note );
		}
		emit ghostPatternSet( true );
	}
}


void PianoRoll::loadGhostNotes( const QDomElement & de )
{
	// Load ghost notes from DOM element.
	if( de.isElement() )
	{
		QDomNode node = de.firstChild();
		while( !node.isNull() )
		{
			Note * n = new Note;
			n->restoreState( node.toElement() );
			m_ghostNotes.push_back( n );
			node = node.nextSibling();
		}
		emit ghostPatternSet( true );
	}
}


void PianoRoll::clearGhostPattern()
{
	setGhostPattern( nullptr );
	emit ghostPatternSet( false );
	update();
}


void PianoRoll::glueNotes()
{
	if (hasValidPattern())
	{
		NoteVector selectedNotes = getSelectedNotes();
		if (selectedNotes.empty())
		{
			TextFloat::displayMessage( tr( "Glue notes failed" ),
					tr( "Please select notes to glue first." ),
					embed::getIconPixmap( "glue", 24, 24 ),
					3000 );
			return;
		}

		// Make undo possible
		m_pattern->addJournalCheckPoint();

		// Sort notes on key and then pos.
		std::sort(selectedNotes.begin(), selectedNotes.end(),
			[](const Note * note, const Note * compareNote) -> bool
			{
				if (note->key() == compareNote->key())
				{
					return note->pos() < compareNote->pos();
				}
				return note->key() < compareNote->key();
			});

		QList<Note *> noteToRemove;

		NoteVector::iterator note = selectedNotes.begin();
		auto nextNote = note+1;
		NoteVector::iterator end = selectedNotes.end();

		while (note != end && nextNote != end)
		{
			// key and position match for glue. The notes are already
			// sorted so we don't need to test that nextNote is the same
			// position or next in sequence.
			if ((*note)->key() == (*nextNote)->key()
				&& (*nextNote)->pos() <= (*note)->pos()
				+ qMax(TimePos(0), (*note)->length()))
			{
				(*note)->setLength(qMax((*note)->length(),
					TimePos((*nextNote)->endPos() - (*note)->pos())));
				noteToRemove.push_back(*nextNote);
				++nextNote;
			}
			// key or position doesn't match
			else
			{
				note = nextNote;
				nextNote = note+1;
			}
		}

		// Remove old notes
		for (int i = 0; i < noteToRemove.count(); ++i)
		{
			m_pattern->removeNote(noteToRemove[i]);
		}

		update();
	}
}

void PianoRoll::fitNoteLengths(bool fill)
{
	if (!hasValidPattern()) { return; }
	m_pattern->addJournalCheckPoint();

	// Reference notes
	NoteVector refNotes = m_pattern->notes();
	std::sort(refNotes.begin(), refNotes.end(), Note::lessThan);

	// Notes to edit
	NoteVector notes = getSelectedNotes();
	if (notes.empty())
	{
		notes = refNotes;
	}
	else if (!fill)
	{
		std::sort(notes.begin(), notes.end(), Note::lessThan);
	}
	if (fill)
	{
		std::sort(notes.begin(), notes.end(), [](Note* n1, Note* n2) { return n1->endPos() < n2->endPos(); });
	}

	int length;
	NoteVector::iterator ref = refNotes.begin();
	for (Note* note : notes)
	{
		// Fast forward to next reference note
		while (ref != refNotes.end() && (fill ? (*ref)->pos() < note->endPos() : (*ref)->pos() <= note->pos()))
		{
			ref++;
		}
		if (ref == refNotes.end())
		{
			if (!fill) { break; }
			// Last notes stretch to end of last bar
			length = notes.last()->endPos().nextFullBar() * TimePos::ticksPerBar() - note->pos();
		}
		else
		{
			length = (*ref)->pos() - note->pos();
		}
		if (fill ? note->length() < length : note->length() > length)
		{
			note->setLength(length);
		}
	}

	update();
	gui->songEditor()->update();
	Engine::getSong()->setModified();
}


void PianoRoll::constrainNoteLengths(bool constrainMax)
{
	if (!hasValidPattern()) { return; }
	m_pattern->addJournalCheckPoint();

	NoteVector notes = getSelectedNotes();
	if (notes.empty())
	{
		notes = m_pattern->notes();
	}

	TimePos bound = m_lenOfNewNotes;  // will be length of last note
	for (Note* note : notes)
	{
		if (constrainMax ? note->length() > bound : note->length() < bound)
		{
			note->setLength(bound);
		}
	}

	update();
	gui->songEditor()->update();
	Engine::getSong()->setModified();
}


void PianoRoll::loadMarkedSemiTones(const QDomElement & de)
{
	// clear marked semitones to prevent leftover marks
	m_markedSemiTones.clear();
	if (de.isElement())
	{
		QDomNode node = de.firstChild();
		while (!node.isNull())
		{
			bool ok;
			int key = node.toElement().attribute(
				QString("key"), QString("-1")).toInt(&ok, 10);
			if (ok && key >= 0)
			{
				m_markedSemiTones.append(key);
			}
			node = node.nextSibling();
		}
	}
	// from markSemiTone, required otherwise marks will not show
	std::sort(m_markedSemiTones.begin(), m_markedSemiTones.end(), std::greater<int>());
	QList<int>::iterator new_end = std::unique(m_markedSemiTones.begin(), m_markedSemiTones.end());
	m_markedSemiTones.erase(new_end, m_markedSemiTones.end());
}


void PianoRoll::setCurrentPattern( Pattern* newPattern )
{
	if( hasValidPattern() )
	{
		m_pattern->instrumentTrack()->disconnect( this );
	}

	// force the song-editor to stop playing if it played pattern before
	if( Engine::getSong()->isPlaying() &&
		Engine::getSong()->playMode() == Song::Mode_PlayPattern )
	{
		Engine::getSong()->playPattern( NULL );
	}

	if(m_stepRecorder.isRecording())
	{
		m_stepRecorder.stop();
	}

	// set new data
	m_pattern = newPattern;
	m_currentPosition = 0;
	m_currentNote = NULL;
	m_startKey = INITIAL_START_KEY;

	m_stepRecorder.setCurrentPattern(newPattern);

	if( ! hasValidPattern() )
	{
		//resizeEvent( NULL );

		update();
		emit currentPatternChanged();
		return;
	}

	m_leftRightScroll->setValue( 0 );

	// determine the central key so that we can scroll to it
	int central_key = 0;
	int total_notes = 0;
	for( const Note *note : m_pattern->notes() )
	{
		if( note->length() > 0 )
		{
			central_key += note->key();
			++total_notes;
		}
	}

	if( total_notes > 0 )
	{
		central_key = central_key / total_notes -
				( KeysPerOctave * NumOctaves - m_totalKeysToScroll ) / 2;
		m_startKey = qBound( 0, central_key, NumOctaves * KeysPerOctave );
	}

	// resizeEvent() does the rest for us (scrolling, range-checking
	// of start-notes and so on...)
	resizeEvent( NULL );

	// make sure to always get informed about the pattern being destroyed
	connect( m_pattern, SIGNAL( destroyedPattern( Pattern* ) ), this, SLOT( hidePattern( Pattern* ) ) );

	connect( m_pattern->instrumentTrack(), SIGNAL( midiNoteOn( const Note& ) ), this, SLOT( startRecordNote( const Note& ) ) );
	connect( m_pattern->instrumentTrack(), SIGNAL( midiNoteOff( const Note& ) ), this, SLOT( finishRecordNote( const Note& ) ) );
	connect( m_pattern->instrumentTrack()->pianoModel(), SIGNAL( dataChanged() ), this, SLOT( update() ) );

	update();
	emit currentPatternChanged();
}



void PianoRoll::hidePattern( Pattern* pattern )
{
	if( m_pattern == pattern )
	{
		setCurrentPattern( NULL );
	}
}

void PianoRoll::selectRegionFromPixels( int xStart, int xEnd )
{

	xStart -= m_whiteKeyWidth;
	xEnd -= m_whiteKeyWidth;

	// select an area of notes
	int posTicks = xStart * TimePos::ticksPerBar() / m_ppb +
					m_currentPosition;
	int keyNum = 0;
	m_selectStartTick = posTicks;
	m_selectedTick = 0;
	m_selectStartKey = keyNum;
	m_selectedKeys = 1;
	// change size of selection

	// get tick in which the cursor is posated
	posTicks = xEnd  * TimePos::ticksPerBar() / m_ppb +
					m_currentPosition;
	keyNum = 120;

	m_selectedTick = posTicks - m_selectStartTick;
	if( (int) m_selectStartTick + m_selectedTick < 0 )
	{
		m_selectedTick = -static_cast<int>(
					m_selectStartTick );
	}
	m_selectedKeys = keyNum - m_selectStartKey;
	if( keyNum <= m_selectStartKey )
	{
		--m_selectedKeys;
	}

	computeSelectedNotes( false );
}




void PianoRoll::drawNoteRect( QPainter & p, int x, int y,
				int width, const Note * n, const QColor & noteCol, const QColor & noteTextColor,
				const QColor & selCol, const int noteOpc, const bool borders, bool drawNoteName )
{
	++x;
	++y;
	width -= 2;

	if( width <= 0 )
	{
		width = 2;
	}

	// Volume
	float const volumeRange = static_cast<float>(MaxVolume - MinVolume);
	float const volumeSpan = static_cast<float>(n->getVolume() - MinVolume);
	float const volumeRatio = volumeSpan / volumeRange;
	int volVal = qMin( 255, 100 + static_cast<int>( volumeRatio * 155.0f) );

	// Panning
	float const panningRange = static_cast<float>(PanningRight - PanningLeft);
	float const leftPanSpan = static_cast<float>(PanningRight - n->getPanning());
	float const rightPanSpan = static_cast<float>(n->getPanning() - PanningLeft);

	float leftPercent = qMin<float>( 1.0f, leftPanSpan / panningRange * 2.0f );
	float rightPercent = qMin<float>( 1.0f, rightPanSpan / panningRange * 2.0f );

	QColor col = QColor( noteCol );
	QPen pen;

	if( n->selected() )
	{
		col = QColor( selCol );
	}

	const int borderWidth = borders ? 1 : 0;

	const int noteHeight = m_keyLineHeight - 1 - borderWidth;
	int noteWidth = width + 1 - borderWidth;

	// adjust note to make it a bit faded if it has a lower volume
	// in stereo using gradients
	QColor lcol = QColor::fromHsv( col.hue(), col.saturation(),
				       static_cast<int>(volVal * leftPercent), noteOpc );
	QColor rcol = QColor::fromHsv( col.hue(), col.saturation(),
				       static_cast<int>(volVal * rightPercent), noteOpc );

	QLinearGradient gradient( x, y, x, y + noteHeight );
	gradient.setColorAt( 0, rcol );
	gradient.setColorAt( 1, lcol );
	p.setBrush( gradient );

	if ( borders )
	{
		p.setPen( col );
	}
	else
	{
		p.setPen( Qt::NoPen );
	}

	p.drawRect( x, y, noteWidth, noteHeight );

	// Draw note key text
	if (drawNoteName)
	{
		p.save();
		int const noteTextHeight = static_cast<int>(noteHeight * 0.8);
		if (noteTextHeight > 6)
		{
			QString noteKeyString = getNoteString(n->key());

			QFont noteFont(p.font());
			noteFont.setPixelSize(noteTextHeight);
			QFontMetrics fontMetrics(noteFont);
			QSize textSize = fontMetrics.size(Qt::TextSingleLine, noteKeyString);

			int const distanceToBorder = 2;
			int const xOffset = borderWidth + distanceToBorder;

			// noteTextHeight, textSize are not suitable for determining vertical spacing,
			// capHeight() can be used for this, but requires Qt 5.8.
			// We use boundingRect() with QChar (the QString version returns wrong value).
			QRect const boundingRect = fontMetrics.boundingRect(QChar::fromLatin1('H'));
			int const yOffset = (noteHeight - boundingRect.top() - boundingRect.bottom()) / 2;

			if (textSize.width() < noteWidth - xOffset)
			{
				p.setPen(noteTextColor);
				p.setFont(noteFont);
				QPoint textStart(x + xOffset, y + yOffset);

				p.drawText(textStart, noteKeyString);
			}
		}
		p.restore();
	}

	// draw the note endmark, to hint the user to resize
	p.setBrush( col );
	if( width > 2 )
	{
		const int endmarkWidth = 3 - borderWidth;
		p.drawRect( x + noteWidth - endmarkWidth, y, endmarkWidth, noteHeight );
	}
}




void PianoRoll::drawDetuningInfo( QPainter & _p, const Note * _n, int _x,
								int _y ) const
{
	int middle_y = _y + m_keyLineHeight / 2;
	_p.setPen(m_noteColor);
	_p.setClipRect(
		m_whiteKeyWidth,
		PR_TOP_MARGIN,
		width() - m_whiteKeyWidth,
		keyAreaBottom() - PR_TOP_MARGIN);

	// Draw lines for the detuning automation, treating cubic hermit curves
	// as straight lines for now. Also draw discrete jumps.
	int old_x = 0;
	int old_y = 0;

	timeMap & map = _n->detuning()->automationPattern()->getTimeMap();
	for (timeMap::const_iterator it = map.begin(); it != map.end(); ++it)
	{
		// Current node values
		int cur_ticks = POS(it);
		int cur_x = _x + cur_ticks * m_ppb / TimePos::ticksPerBar();
		const float cur_level = INVAL(it);
		int cur_y = middle_y - cur_level * m_keyLineHeight;

		// First line to represent the inValue of the first node
		if (it == map.begin())
		{
			_p.drawLine(cur_x - 1, cur_y, cur_x + 1, cur_y);
			_p.drawLine(cur_x, cur_y - 1, cur_x, cur_y + 1);
		}
		// All subsequent lines will take the outValue of the previous node
		// and the inValue of the current node. It will also draw a vertical
		// line if there was a discrete jump (from old_x,old_y to pre_x,pre_y)
		else
		{
			// Previous node values (based on outValue). We just calculate
			// the y level because the x will be the same as old_x.
			const float pre_level = OUTVAL(it - 1);
			int pre_y = middle_y - pre_level * m_keyLineHeight;

			// Draws the line representing the discrete jump if there's one
			if (old_y != pre_y)
			{
				_p.drawLine(old_x, old_y, old_x, pre_y);
			}

			// Now draw the lines representing the actual progression from one
			// node to the other
			switch (_n->detuning()->automationPattern()->progressionType())
			{
				case AutomationPattern::DiscreteProgression:
					_p.drawLine(old_x, pre_y, cur_x, pre_y);
					_p.drawLine(cur_x, pre_y, cur_x, cur_y);
					break;
				case AutomationPattern::CubicHermiteProgression: /* TODO */
				case AutomationPattern::LinearProgression:
					_p.drawLine(old_x, pre_y, cur_x, cur_y);
					break;
			}

			// If we are in the last node and there's a discrete jump, we draw a
			// vertical line representing it
			if ((it + 1) == map.end())
			{
				const float last_level = OUTVAL(it);
				if (cur_level != last_level)
				{
					int last_y = middle_y - last_level * m_keyLineHeight;
					_p.drawLine(cur_x, cur_y, cur_x, last_y);
				}
			}
		}

		old_x = cur_x;
		old_y = cur_y;
	}
}




void PianoRoll::removeSelection()
{
	m_selectStartTick = 0;
	m_selectedTick = 0;
	m_selectStartKey = 0;
	m_selectedKeys = 0;
}




void PianoRoll::clearSelectedNotes()
{
	if( m_pattern != NULL )
	{
		for( Note *note : m_pattern->notes() )
		{
			note->setSelected( false );
		}
	}
}



void PianoRoll::shiftSemiTone(int amount) //Shift notes by amount semitones
{
	if (!hasValidPattern()) { return; }

	auto selectedNotes = getSelectedNotes();
	//If no notes are selected, shift all of them, otherwise shift selection
	if (selectedNotes.empty()) { return shiftSemiTone(m_pattern->notes(), amount); }
	else { return shiftSemiTone(selectedNotes, amount); }
}

void PianoRoll::shiftSemiTone(NoteVector notes, int amount)
{
	m_pattern->addJournalCheckPoint();
	for (Note *note : notes) { note->setKey( note->key() + amount ); }

	m_pattern->rearrangeAllNotes();
	m_pattern->dataChanged();
	//We modified the song
	update();
	gui->songEditor()->update();
}




void PianoRoll::shiftPos(int amount) //Shift notes pos by amount
{
	if (!hasValidPattern()) { return; }

	auto selectedNotes = getSelectedNotes();
	//If no notes are selected, shift all of them, otherwise shift selection
	if (selectedNotes.empty()) { return shiftPos(m_pattern->notes(), amount); }
	else { return shiftPos(selectedNotes, amount); }
}

void PianoRoll::shiftPos(NoteVector notes, int amount)
{
	m_pattern->addJournalCheckPoint();
	auto leftMostPos = notes.first()->pos();
	//Limit leftwards shifts to prevent moving left of pattern start
	auto shiftAmount = (leftMostPos > -amount) ? amount : -leftMostPos;
	if (shiftAmount == 0) { return; }

	for (Note *note : notes) { note->setPos( note->pos() + shiftAmount ); }

	m_pattern->rearrangeAllNotes();
	m_pattern->updateLength();
	m_pattern->dataChanged();
	// we modified the song
	update();
	gui->songEditor()->update();
}




bool PianoRoll::isSelection() const // are any notes selected?
{
	for( const Note *note : m_pattern->notes() )
	{
		if( note->selected() )
		{
			return true;
		}
	}

	return false;
}



int PianoRoll::selectionCount() const // how many notes are selected?
{
	return getSelectedNotes().size();
}



void PianoRoll::keyPressEvent(QKeyEvent* ke)
{
	if(m_stepRecorder.isRecording())
	{
		bool handled = m_stepRecorder.keyPressEvent(ke);
		if(handled)
		{
			ke->accept();
			update();
			return;
		}
	}

	if( hasValidPattern() && ke->modifiers() == Qt::NoModifier )
	{
		const int key_num = PianoView::getKeyFromKeyEvent( ke ) + ( DefaultOctave - 1 ) * KeysPerOctave;

		if (!ke->isAutoRepeat() && key_num > -1)
		{
			m_pattern->instrumentTrack()->pianoModel()->handleKeyPress(key_num);
			//  if a chord is set, play all chord notes (simulate click on all):
			playChordNotes(key_num);
			ke->accept();
		}
	}

	switch( ke->key() )
	{
		case Qt::Key_Up:
		case Qt::Key_Down:
			{
				int direction = (ke->key() == Qt::Key_Up ? +1 : -1);
				if( ( ke->modifiers() & Qt::ControlModifier ) && m_action == ActionNone )
				{
					// shift selection up an octave
					// if nothing selected, shift _everything_
					if (hasValidPattern())
					{
						shiftSemiTone( 12 * direction );
					}
				}
				else if((ke->modifiers() & Qt::ShiftModifier) && m_action == ActionNone)
				{
					// Move selected notes up by one semitone
					if (hasValidPattern())
					{
						shiftSemiTone( 1 * direction );
					}
				}
				else
				{
					// scroll
					m_topBottomScroll->setValue( m_topBottomScroll->value() -
						cm_scrollAmtVert * direction );

					// if they are moving notes around or resizing,
					// recalculate the note/resize position
					if( m_action == ActionMoveNote ||
							m_action == ActionResizeNote )
					{
						dragNotes(
							m_lastMouseX,
							m_lastMouseY,
							ke->modifiers() & Qt::AltModifier,
							ke->modifiers() & Qt::ShiftModifier,
							ke->modifiers() & Qt::ControlModifier
						);
					}
				}
				ke->accept();
				break;
			}

		case Qt::Key_Right:
		case Qt::Key_Left:
			{
				int direction = (ke->key() == Qt::Key_Right ? +1 : -1);
				if( ke->modifiers() & Qt::ControlModifier && m_action == ActionNone )
				{
					// Move selected notes by one bar to the left
					if (hasValidPattern())
					{
						shiftPos( direction * TimePos::ticksPerBar() );
					}
				}
				else if( ke->modifiers() & Qt::ShiftModifier && m_action == ActionNone)
				{
					// move notes
					if (hasValidPattern())
					{
						bool quantized = ! ( ke->modifiers() & Qt::AltModifier );
						int amt = quantized ? quantization() : 1;
						shiftPos( direction * amt );
					}
				}
				else if( ke->modifiers() & Qt::AltModifier)
				{
					// switch to editing a pattern adjacent to this one in the song editor
					if (hasValidPattern())
					{
						Pattern * p = direction > 0 ? m_pattern->nextPattern()
										: m_pattern->previousPattern();
						if(p != NULL)
						{
							setCurrentPattern(p);
						}
					}
				}
				else
				{
					// scroll
					m_leftRightScroll->setValue( m_leftRightScroll->value() +
						direction * cm_scrollAmtHoriz );

					// if they are moving notes around or resizing,
					// recalculate the note/resize position
					if( m_action == ActionMoveNote ||
							m_action == ActionResizeNote )
					{
						dragNotes(
							m_lastMouseX,
							m_lastMouseY,
							ke->modifiers() & Qt::AltModifier,
							ke->modifiers() & Qt::ShiftModifier,
							ke->modifiers() & Qt::ControlModifier
						);
					}

				}
				ke->accept();
				break;
			}

		case Qt::Key_A:
			if( ke->modifiers() & Qt::ControlModifier )
			{
				ke->accept();
				if (ke->modifiers() & Qt::ShiftModifier)
				{
					// Ctrl + Shift + A = deselect all notes
					clearSelectedNotes();
				}
				else
				{
					// Ctrl + A = select all notes
					selectAll();
				}
				update();
			}
			break;

		case Qt::Key_Escape:
			// On the Knife mode, ESC cancels it
			if (m_editMode == ModeEditKnife)
			{
				cancelKnifeAction();
			}
			else
			{
				// Same as Ctrl + Shift + A
				clearSelectedNotes();
			}
			break;

		case Qt::Key_Backspace:
		case Qt::Key_Delete:
			deleteSelectedNotes();
			ke->accept();
			break;

		case Qt::Key_Home:
			m_timeLine->pos().setTicks( 0 );
			m_timeLine->updatePosition();
			ke->accept();
			break;

		case Qt::Key_0:
		case Qt::Key_1:
		case Qt::Key_2:
		case Qt::Key_3:
		case Qt::Key_4:
		case Qt::Key_5:
		case Qt::Key_6:
		case Qt::Key_7:
		case Qt::Key_8:
		case Qt::Key_9:
		{
			int len = 1 + ke->key() - Qt::Key_0;
			if( len == 10 )
			{
				len = 0;
			}
			if( ke->modifiers() & ( Qt::ControlModifier | Qt::KeypadModifier ) )
			{
				m_noteLenModel.setValue( len );
				ke->accept();
			}
			else if( ke->modifiers() & Qt::AltModifier )
			{
				m_quantizeModel.setValue( len );
				ke->accept();
			}
			break;
		}

		case Qt::Key_Control:
			// Ctrl will not enter selection mode if we are
			// in Knife mode, but unquantize it
			if (m_editMode == ModeEditKnife)
			{
				break;
			}
			// Enter selection mode if:
			// -> this window is active
			// -> shift is not pressed
			// (<S-C-drag> is shortcut for sticky note resize)
			if ( !( ke->modifiers() & Qt::ShiftModifier ) && isActiveWindow() )
			{
				m_ctrlMode = m_editMode;
				m_editMode = ModeSelect;
				setCursor( Qt::ArrowCursor );
				ke->accept();
			}
			break;
		default:
			break;
	}

	update();
}




void PianoRoll::keyReleaseEvent(QKeyEvent* ke )
{
	if( hasValidPattern() && ke->modifiers() == Qt::NoModifier )
	{
		const int key_num = PianoView::getKeyFromKeyEvent( ke ) + ( DefaultOctave - 1 ) * KeysPerOctave;
		if (!ke->isAutoRepeat() && key_num > -1)
		{
			m_pattern->instrumentTrack()->pianoModel()->handleKeyRelease(key_num);
			// if a chord is set, simulate click release on all chord notes
			pauseChordNotes(key_num);
			ke->accept();
		}
	}

	switch( ke->key() )
	{
		case Qt::Key_Control:
			if (m_editMode == ModeEditKnife)
			{
				break;
			}
			computeSelectedNotes( ke->modifiers() & Qt::ShiftModifier);
			m_editMode = m_ctrlMode;
			update();
			break;

		// update after undo/redo
		case Qt::Key_Z:
		case Qt::Key_R:
			if( hasValidPattern() && ke->modifiers() == Qt::ControlModifier )
			{
				update();
			}
			break;
	}

	update();
}




void PianoRoll::leaveEvent(QEvent * e )
{
	QWidget::leaveEvent( e );
	s_textFloat->hide();
	update(); // cleaning inner mouse-related graphics
}




int PianoRoll::noteEditTop() const
{
	return keyAreaBottom() + NOTE_EDIT_RESIZE_BAR;
}




int PianoRoll::noteEditBottom() const
{
	return height() - PR_BOTTOM_MARGIN;
}




int PianoRoll::noteEditRight() const
{
	return width() - PR_RIGHT_MARGIN;
}




int PianoRoll::noteEditLeft() const
{
	return m_whiteKeyWidth;
}




int PianoRoll::keyAreaTop() const
{
	return PR_TOP_MARGIN;
}




int PianoRoll::keyAreaBottom() const
{
	return height() - PR_BOTTOM_MARGIN - m_notesEditHeight;
}




PianoRoll::PianoRollArea PianoRoll::getPianoRollAreaIn(const int x, const int y)
{
	/* piano editor outline
	 keys     | notes
	 ---------|---------------  <-- note edit area resize bar
	 editmode | noteproperties
	*/
	if (y < keyAreaBottom())
	{
		if (x < m_whiteKeyWidth) { return PianoRollArea::Keys; }
		else { return PianoRollArea::Notes; }
	}
	else if (y <= noteEditTop())
	{
		return PianoRollArea::EditAreaResize;
	}
	else // > noteEditTop()
	{
		if (x < m_whiteKeyWidth) { return PianoRollArea::EditMode; }
		else { return PianoRollArea::NoteProperties; }
	}
}




void PianoRoll::mousePressEvent(QMouseEvent * me)
{
	if (!hasValidPattern()) { return; }

	// if user clicked in the timeline, ignore
	if (me->y() < keyAreaTop()) { return; }

	const bool shiftDown = me->modifiers() & Qt::ShiftModifier;
	const bool ctrlDown = me->modifiers() & Qt::ControlModifier;

	m_startedWithShift = shiftDown;

	const bool leftButton = me->button() == Qt::LeftButton;
	const bool rightButton = me->button() == Qt::RightButton;

	const int mey = me->y();
	const int mex = me->x();

	// Area mouse clicked in
	const PianoRollArea pra = getPianoRollAreaIn(mex, mey);

	// save where user clicked
	if (leftButton)
	{
		m_moveStartX = mex;
		m_moveStartY = mey;
	}

	// if holding control, go to selection mode unless shift is also pressed
	if (ctrlDown && m_editMode != ModeSelect)
	{
		m_ctrlMode = m_editMode;
		m_editMode = ModeSelect;
		setCursor(Qt::ArrowCursor);
		update();
	}

	const int keyNum = getKey(mey);


	switch (pra)
	{
		case PianoRollArea::Keys:
		{
			// reference to last key needed for both
			// right click (used for copy all keys on note)
			// and for playing the key when left-clicked
			//m_lastKey = keyNum;

			if (leftButton)
			{
				int v = static_cast<int>((static_cast<float>(mex) / m_whiteKeyWidth) * MidiDefaultVelocity);
				// side effects of testPlayKey:
				// m_lastKey = keyNum
				// m_lastChord updated
				// calls pauseChordNotes/playChordNotes
				m_action = Actions::ActionPlayKeys;
				testPlayKey(keyNum, v, 0);
			}
			else if (rightButton)
			{
				// right click - tone marker contextual menu
				m_lastKey = m_pianoKeySelected = getKey(mey);
				m_semiToneMarkerMenu->popup(me->globalPos());
			}
			return;
		}
		case PianoRollArea::Notes:
		{
			Note* n = noteUnderMouse(); // TODO: Rename to better name
			// get tick in which the user clicked
			const int posTicks = (mex - m_whiteKeyWidth) * TimePos::ticksPerBar() / m_ppb + m_currentPosition;

			switch (m_editMode)
			{
				case EditModes::ModeEditKnife:
				{
					if (n == nullptr) { return; }
					NoteVector nv;
					nv.append(n);
					updateKnifePos(me);
					m_pattern->splitNotes(nv, TimePos(m_knifeTickPos));
					update();
					return;
				}
				case EditModes::ModeEditDetuning:
				{
					if (n == nullptr) { return; }
					// note this variable is static, saves between function calls
					static QPointer<AutomationPattern> detuningPattern = nullptr;
					if (detuningPattern.data() != nullptr)
					{
						detuningPattern->disconnect(this);
					}
					if (n->detuning() == nullptr)
					{
						n->createDetuning();
					}
					detuningPattern = n->detuning()->automationPattern();
					connect(detuningPattern.data(), SIGNAL(dataChanged()), this, SLOT(update()));
					gui->automationEditor()->open(detuningPattern);
					return;
				}
				case EditModes::ModeDraw:
				{
					if (leftButton)
					{
						bool isNewNote = false;
						Note* createdNewNote = nullptr;
						// did we click on a note or are we creating new?
						if (n == nullptr) // create new note at mouse click position
						{
							isNewNote = true;
							m_pattern->addJournalCheckPoint();
							// clear selection and select this new note
							clearSelectedNotes();
							// +32 to quanitize the note correctly when placing notes with
							// the mouse.  We do this here instead of in note.quantized
							// because live notes should still be quantized at the half.
							TimePos notePos(posTicks - (quantization() / 2));
							TimePos noteLen(newNoteLen());

							// create new note and add to pattern
							Note newNote(noteLen, notePos, keyNum);
							newNote.setSelected(true);
							newNote.setPanning(m_lastNotePanning);
							newNote.setVolume(m_lastNoteVolume);
							createdNewNote = m_pattern->addNote(newNote);

							// check for chord draw
							auto cti = InstrumentFunctionNoteStacking::ChordTable::getInstance();
							const auto chord = cti.getChordByName(m_chordModel.currentText());

							// if a chord is selected, create following notes in chord
							// or arpeggio mode
							if (!chord.isEmpty())
							{
								for (int i = 1; i < chord.size(); i++)
								{
									if (m_startedWithShift) // arpeggio mode
									{
										notePos += noteLen;
									}
									Note newNote(noteLen, notePos, keyNum + chord[i]);
									newNote.setSelected(true);
									newNote.setPanning(m_lastNotePanning);
									newNote.setVolume(m_lastNoteVolume);
									m_pattern->addNote(newNote);
								}
							}

							m_currentNote = createdNewNote;
							m_lastNotePanning = m_currentNote->getPanning();
							m_lastNoteVolume = m_currentNote->getVolume();
							m_lenOfNewNotes = m_currentNote->length();
						}
						else { m_currentNote = n; } // select the current note

						// remember which key and tick we started with
						m_mouseDownKey = m_startKey;
						m_mouseDownTick = m_currentPosition;

						// Check if m_currentNote is selected
						// If user clicked in an unselected note it won't be
						if (!m_currentNote->selected())
						{
							// clear notes and select this note
							clearSelectedNotes();
							m_currentNote->setSelected(true);
						}

						// Get new bounding box for the current selection
						auto selectedNotes = getSelectedNotes();
						m_moveBoundaryLeft = selectedNotes.first()->pos().getTicks();
						m_moveBoundaryRight = selectedNotes.first()->endPos();
						m_moveBoundaryBottom = selectedNotes.first()->key();
						m_moveBoundaryTop = m_moveBoundaryBottom;
						for (Note* note : selectedNotes)
						{
							// save previous position
							note->setOldKey(note->key());
							note->setOldPos(note->pos());
							note->setOldLength(note->length());
							m_moveBoundaryLeft = qMin(note->pos().getTicks(), static_cast<tick_t>(m_moveBoundaryLeft));
							m_moveBoundaryRight = qMax(static_cast<int>(note->endPos()), m_moveBoundaryRight);
							m_moveBoundaryBottom = qMin(note->key(), m_moveBoundaryBottom);
							m_moveBoundaryTop = qMax(note->key(), m_moveBoundaryTop);
						}

						// clicked at the "tail" of the note?
						if (posTicks * m_ppb / TimePos::ticksPerBar() >
								m_currentNote->endPos() * m_ppb / TimePos::ticksPerBar() - RESIZE_AREA_WIDTH
							&& m_currentNote->length() > 0 )
						{
							m_pattern->addJournalCheckPoint();
							// then resize the note
							m_action = ActionResizeNote;

							//Calculate the minimum length we should allow when resizing
							//each note, and let all notes use the smallest one found
							m_minResizeLen = quantization();
							for (Note *note : selectedNotes)
							{
								//Notes from the BB editor can have a negative length, so
								//change their length to the displayed one before resizing
								if (note->oldLength() <= 0) { note->setOldLength(4); }
								//Let the note be sized down by quantized increments, stopping
								//when the next step down would result in a negative length
								int thisMin = note->oldLength() % quantization();
								//The initial value for m_minResizeLen is the minimum length of
								//a note divisible by the current Q. Therefore we ignore notes
								//where thisMin == 0 when checking for a new minimum
								if (thisMin > 0 && thisMin < m_minResizeLen) { m_minResizeLen = thisMin; }
							}

							// set resize-cursor
							setCursor(Qt::SizeHorCursor);
						}
						else
						{
							if (!createdNewNote)
							{
								m_pattern->addJournalCheckPoint();
							}

							// otherwise move it
							m_action = ActionMoveNote;

							// set move-cursor
							setCursor(Qt::SizeAllCursor);

							// if they're holding shift, copy all selected notes
							if (!isNewNote && shiftDown)
							{
								for (Note *note: selectedNotes)
								{
									Note *newNote = m_pattern->addNote(*note, false);
									newNote->setSelected(false);
								}

								if (!selectedNotes.empty())
								{
									// added new notes, so must update engine, song, etc
									Engine::getSong()->setModified();
									update();
									gui->songEditor()->update();
								}
							}

							// play the note
							testPlayNote(m_currentNote);
						}

						Engine::getSong()->setModified();
					}
					else if (rightButton) // erase single note
					{
						m_mouseDownRight = true;
						if (n != nullptr)
						{
							m_pattern->addJournalCheckPoint();
							m_pattern->removeNote(n);
							Engine::getSong()->setModified();
						}
						update();
						return;
					}
					break;
				}
				case EditModes::ModeErase:
				{
					// erase single note
					if (n != nullptr)
					{
						m_pattern->addJournalCheckPoint();
						m_pattern->removeNote(n);
						Engine::getSong()->setModified();
					}
					update();
					return;
				}
				case EditModes::ModeSelect:
				{
					if (leftButton) // select an area of notes
					{
						m_selectStartTick = posTicks;
						m_selectedTick = 0;
						m_selectStartKey = keyNum;
						m_selectedKeys = 1;
						m_action = ActionSelectNotes;
						// TODO: find a way to fix this glitch without calling mouseMoveEvent
						// call mousemove to fix glitch where selection
						// appears in wrong spot on mousedown
						mouseMoveEvent(me);
						update();
						return;
					}
					break;
				}
			}
			break;
		}
		case PianoRollArea::NoteProperties:
		{
			m_pattern->addJournalCheckPoint();
			// scribble note edit changes
			m_action = ActionChangeNoteProperty;
			mouseMoveEvent( me );
			return;
		}
		case PianoRollArea::EditMode:
		{
			if (leftButton)
			{
				// clicked in the box below the keys to the left of note edit area
				m_noteEditMode = static_cast<NoteEditMode>(static_cast<int>(m_noteEditMode)+1);
				if (m_noteEditMode == NoteEditCount)
				{
					m_noteEditMode = static_cast<NoteEditMode>(0);
				}
				repaint();
			}
			else if (rightButton)
			{
				// pop menu asking which property they want to edit
				m_noteEditMenu->popup(me->globalPos());
			}
			return;
		}
		case PianoRollArea::EditAreaResize:
		{
			m_action = ActionResizeNoteEditArea;
			return;
		}
	}

	// if( m_editMode == ModeEditDetuning && noteUnderMouse() )
	// {
	// 	static QPointer<AutomationPattern> detuningPattern = nullptr;
	// 	if (detuningPattern.data() != nullptr)
	// 	{
	// 		detuningPattern->disconnect(this);
	// 	}
	// 	Note* n = noteUnderMouse();
	// 	if (n->detuning() == nullptr)
	// 	{
	// 		n->createDetuning();
	// 	}
	// 	detuningPattern = n->detuning()->automationPattern();
	// 	connect(detuningPattern.data(), SIGNAL(dataChanged()), this, SLOT(update()));
	// 	gui->automationEditor()->open(detuningPattern);
	// 	return;
	// }

	// if holding control, go to selection mode unless shift is also pressed
	// if( me->modifiers() & Qt::ControlModifier && m_editMode != ModeSelect )
	// {
	// 	m_ctrlMode = m_editMode;
	// 	m_editMode = ModeSelect;
	// 	setCursor( Qt::ArrowCursor );
	// 	update();
	// }

	// keep track of the point where the user clicked down
	// if( me->button() == Qt::LeftButton )
	// {
	// 	m_moveStartX = me->x();
	// 	m_moveStartY = me->y();
	// }

	// if(me->button() == Qt::LeftButton &&
	// 	me->y() > keyAreaBottom() && me->y() < noteEditTop())
	// {
	// 	// resizing the note edit area
	// 	m_action = ActionResizeNoteEditArea;
	// 	return;
	// }

	// if( me->y() > PR_TOP_MARGIN )
	// {
		// bool edit_note = ( me->y() > noteEditTop() );

		// int key_num = getKey( me->y() );

		// int x = me->x();


		// if (x > m_whiteKeyWidth)
		// {
			// set, move or resize note

			// x -= m_whiteKeyWidth;

			// // get tick in which the user clicked
			// int pos_ticks = x * TimePos::ticksPerBar() / m_ppb +
			// 				m_currentPosition;


			// // get note-vector of current pattern
			// const NoteVector & notes = m_pattern->notes();

			// // will be our iterator in the following loop
			// NoteVector::ConstIterator it = notes.begin()+notes.size()-1;

			// // loop through whole note-vector...
			// for( int i = 0; i < notes.size(); ++i )
			// {
			// 	Note *note = *it;
			// 	TimePos len = note->length();
			// 	if( len < 0 )
			// 	{
			// 		len = 4;
			// 	}
			// 	// and check whether the user clicked on an
			// 	// existing note or an edit-line
			// 	if( pos_ticks >= note->pos() && len > 0 &&
			// 		(
			// 			( ! edit_note && pos_ticks <= note->pos() + len && note->key() == key_num )
			// 		||
			// 			( edit_note && pos_ticks <= note->pos() + NOTE_EDIT_LINE_WIDTH * TimePos::ticksPerBar() / m_ppb )
			// 		)
			// 	)
			// 	{
			// 		break;
			// 	}
			// 	--it;
			// }

			// first check whether the user clicked in note-edit-
			// area
			// if( edit_note )
			// {
			// 	m_pattern->addJournalCheckPoint();
			// 	// scribble note edit changes
			// 	mouseMoveEvent( me );
			// 	return;
			// }
			// left button??
			// else if( me->button() == Qt::LeftButton &&
			// 				m_editMode == ModeDraw )
			// {
				// whether this action creates new note(s) or not
				// bool is_new_note = false;

				// Note * created_new_note = NULL;
				// did it reach end of vector because
				// there's no note??
				// if( it == notes.begin()-1 )
				// {
				// 	is_new_note = true;
				// 	m_pattern->addJournalCheckPoint();

				// 	// then set new note

				// 	// clear selection and select this new note
				// 	clearSelectedNotes();

				// 	// +32 to quanitize the note correctly when placing notes with
				// 	// the mouse.  We do this here instead of in note.quantized
				// 	// because live notes should still be quantized at the half.
				// 	TimePos note_pos( pos_ticks - ( quantization() / 2 ) );
				// 	TimePos note_len( newNoteLen() );

				// 	Note new_note( note_len, note_pos, key_num );
				// 	new_note.setSelected( true );
				// 	new_note.setPanning( m_lastNotePanning );
				// 	new_note.setVolume( m_lastNoteVolume );
				// 	created_new_note = m_pattern->addNote( new_note );

				// 	const InstrumentFunctionNoteStacking::Chord & chord = InstrumentFunctionNoteStacking::ChordTable::getInstance()
				// 		.getChordByName( m_chordModel.currentText() );

				// 	if( ! chord.isEmpty() )
				// 	{
				// 		// if a chord is selected, create following notes in chord
				// 		// or arpeggio mode
				// 		const bool arpeggio = me->modifiers() & Qt::ShiftModifier;
				// 		for( int i = 1; i < chord.size(); i++ )
				// 		{
				// 			if( arpeggio )
				// 			{
				// 				note_pos += note_len;
				// 			}
				// 			Note new_note( note_len, note_pos, key_num + chord[i] );
				// 			new_note.setSelected( true );
				// 			new_note.setPanning( m_lastNotePanning );
				// 			new_note.setVolume( m_lastNoteVolume );
				// 			m_pattern->addNote( new_note );
				// 		}
				// 	}

				// 	// reset it so that it can be used for
				// 	// ops (move, resize) after this
				// 	// code-block
				// 	it = notes.begin();
				// 	while( it != notes.end() && *it != created_new_note )
				// 	{
				// 		++it;
				// 	}
				// }

				// Note *current_note = *it;
				// m_currentNote = current_note;
				// m_lastNotePanning = current_note->getPanning();
				// m_lastNoteVolume = current_note->getVolume();
				// m_lenOfNewNotes = current_note->length();

				// remember which key and tick we started with
				// m_mouseDownKey = m_startKey;
				// m_mouseDownTick = m_currentPosition;

				//If clicked on an unselected note, remove selection and select that new note
				// if (!m_currentNote->selected())
				// {
				// 	clearSelectedNotes();
				// 	m_currentNote->setSelected( true );
				// }

				// auto selectedNotes = getSelectedNotes();

				// m_moveBoundaryLeft = selectedNotes.first()->pos().getTicks();
				// m_moveBoundaryRight = selectedNotes.first()->endPos();
				// m_moveBoundaryBottom = selectedNotes.first()->key();
				// m_moveBoundaryTop = m_moveBoundaryBottom;

				// //Figure out the bounding box of all the selected notes
				// for (Note *note: selectedNotes)
				// {
				// 	// remember note starting positions
				// 	note->setOldKey( note->key() );
				// 	note->setOldPos( note->pos() );
				// 	note->setOldLength( note->length() );

				// 	m_moveBoundaryLeft = qMin(note->pos().getTicks(), (tick_t) m_moveBoundaryLeft);
				// 	m_moveBoundaryRight = qMax((int) note->endPos(), m_moveBoundaryRight);
				// 	m_moveBoundaryBottom = qMin(note->key(), m_moveBoundaryBottom);
				// 	m_moveBoundaryTop = qMax(note->key(), m_moveBoundaryTop);
				// }

				// printf("check tail\n");
				// // clicked at the "tail" of the note?
				// if( pos_ticks * m_ppb / TimePos::ticksPerBar() >
				// 		m_currentNote->endPos() * m_ppb / TimePos::ticksPerBar() - RESIZE_AREA_WIDTH
				// 	&& m_currentNote->length() > 0 )
				// {
				// 	printf("checkpoint\n");
				// 	m_pattern->addJournalCheckPoint();
				// 	// then resize the note
				// 	m_action = ActionResizeNote;

				// 	printf("quant\n");
				// 	//Calculate the minimum length we should allow when resizing
				// 	//each note, and let all notes use the smallest one found
				// 	m_minResizeLen = quantization();
				// 	printf("loop\n");
				// 	for (Note *note : selectedNotes)
				// 	{
				// 		printf("old\n");
				// 		//Notes from the BB editor can have a negative length, so
				// 		//change their length to the displayed one before resizing
				// 		if (note->oldLength() <= 0) { note->setOldLength(4); }
				// 		printf("min\n");
				// 		//Let the note be sized down by quantized increments, stopping
				// 		//when the next step down would result in a negative length
				// 		int thisMin = note->oldLength() % quantization();
				// 		printf("minresize\n");
				// 		//The initial value for m_minResizeLen is the minimum length of
				// 		//a note divisible by the current Q. Therefore we ignore notes
				// 		//where thisMin == 0 when checking for a new minimum
				// 		if (thisMin > 0 && thisMin < m_minResizeLen) { m_minResizeLen = thisMin; }
				// 	}

				// 	// set resize-cursor
				// 	setCursor( Qt::SizeHorCursor );
				// }
				// else
				// {
				// 	if( ! created_new_note )
				// 	{
				// 		m_pattern->addJournalCheckPoint();
				// 	}

				// 	// otherwise move it
				// 	m_action = ActionMoveNote;

				// 	// set move-cursor
				// 	setCursor( Qt::SizeAllCursor );

				// 	// if they're holding shift, copy all selected notes
				// 	if( ! is_new_note && me->modifiers() & Qt::ShiftModifier )
				// 	{
				// 		for (Note *note: selectedNotes)
				// 		{
				// 			Note *newNote = m_pattern->addNote(*note, false);
				// 			newNote->setSelected(false);
				// 		}

				// 		if (!selectedNotes.empty())
				// 		{
				// 			// added new notes, so must update engine, song, etc
				// 			Engine::getSong()->setModified();
				// 			update();
				// 			gui->songEditor()->update();
				// 		}
				// 	}

				// 	// play the note
				// 	testPlayNote( m_currentNote );
				// }

				// Engine::getSong()->setModified();
			// }
			// else if( ( me->buttons() == Qt::RightButton &&
			// 				m_editMode == ModeDraw ) ||
			// 		m_editMode == ModeErase )
			// {
			// 	// erase single note
			// 	m_mouseDownRight = true;
			// 	if( it != notes.begin()-1 )
			// 	{
			// 		m_pattern->addJournalCheckPoint();
			// 		m_pattern->removeNote( *it );
			// 		Engine::getSong()->setModified();
			// 	}
			// }
			// else if( me->button() == Qt::LeftButton &&
			// 				m_editMode == ModeSelect )
			// {
			// 	// select an area of notes

			// 	m_selectStartTick = pos_ticks;
			// 	m_selectedTick = 0;
			// 	m_selectStartKey = key_num;
			// 	m_selectedKeys = 1;
			// 	m_action = ActionSelectNotes;

			// 	// call mousemove to fix glitch where selection
			// 	// appears in wrong spot on mousedown
			// 	mouseMoveEvent( me );
			// }

		// 	update();
		// }
		// else if( me->y() < keyAreaBottom() )
		// {
		// 	// reference to last key needed for both
		// 	// right click (used for copy all keys on note)
		// 	// and for playing the key when left-clicked
		// 	m_lastKey = key_num;

		// 	// clicked on keyboard on the left
		// 	if( me->buttons() == Qt::RightButton )
		// 	{
		// 		// right click - tone marker contextual menu
		// 		m_pianoKeySelected = getKey( me->y() );
		// 		m_semiToneMarkerMenu->popup( mapToGlobal( QPoint( me->x(), me->y() ) ) );
		// 	}
		// 	else if( me->buttons() == Qt::LeftButton )
		// 	{
		// 		// left click - play the note
		// 		int v = ((float) x) / ((float) m_whiteKeyWidth) * MidiDefaultVelocity;
		// 		m_pattern->instrumentTrack()->pianoModel()->handleKeyPress(key_num, v);
		// 		// if a chord is set, play the chords notes as well:
		// 		playChordNotes(key_num, v);
		// 	}
		// }
		// else
		// {
		// 	if( me->buttons() == Qt::LeftButton )
		// 	{
		// 		// clicked in the box below the keys to the left of note edit area
		// 		m_noteEditMode = (NoteEditMode)(((int)m_noteEditMode)+1);
		// 		if( m_noteEditMode == NoteEditCount )
		// 		{
		// 			m_noteEditMode = (NoteEditMode) 0;
		// 		}
		// 		repaint();
		// 	}
		// 	else if( me->buttons() == Qt::RightButton )
		// 	{
		// 		// pop menu asking which one they want to edit
		// 		m_noteEditMenu->popup( mapToGlobal( QPoint( me->x(), me->y() ) ) );
		// 	}
		// }
	// }
}




void PianoRoll::mouseDoubleClickEvent(QMouseEvent* me)
{
	if (!hasValidPattern()) { return; }

	const bool altPressed = me->modifiers() & Qt::AltModifier;

	const int mey = me->y();
	const int mex = me->x();

	const PianoRollArea pra = getPianoRollAreaIn(mex, mey);

	switch (pra)
	{
		case PianoRollArea::NoteProperties:
		{
			// Get values for going through notes
			int pixelRange = 4;
			int x = mex - m_whiteKeyWidth;
			const int ticksStart = (x - pixelRange / 2) *
						TimePos::ticksPerBar() / m_ppb + m_currentPosition;
			const int ticksEnd = (x + pixelRange / 2) *
						TimePos::ticksPerBar() / m_ppb + m_currentPosition;
			const int ticksMiddle = x * TimePos::ticksPerBar() / m_ppb + m_currentPosition;

			// Go through notes to figure out which ones we want to change
			NoteVector nv;
			for (Note* i : m_pattern->notes())
			{
				if (i->withinRange(ticksStart, ticksEnd) || (i->selected() && !altPressed))
				{
					nv += i;
				}
			}
			// Make sure vector is not empty
			if (nv.size() > 0)
			{
				Note* closest = nullptr;
				// closestDist will be compared with all other note's distances to find
				// the smallest, so we can set it to the first note's distance.
				int closestDist = std::abs(nv.first()->pos().getTicks() - ticksMiddle);
				// If we caught multiple notes and we're not editing a
				// selection, find the closest...
				if (nv.size() > 1 && !isSelection())
				{
					for (Note* i : nv)
					{
						const int dist = std::abs(i->pos().getTicks() - ticksMiddle);
						if (dist <= closestDist) { closest = i; closestDist = dist; }
					}
					// ... then we clear the vector and add just the closest note
					nv.clear();
					nv += closest;
				}
				enterValue(&nv);
			}
			break;
		}
		default:
		{
			QWidget::mouseDoubleClickEvent(me);
		}
	}
	// // if they clicked in the note edit area, enter value for the volume bar
	// if( me->x() > noteEditLeft() && me->x() < noteEditRight()
	// 	&& me->y() > noteEditTop() && me->y() < noteEditBottom() )
	// {
	// 	// get values for going through notes
	// 	int pixel_range = 4;
	// 	int x = me->x() - m_whiteKeyWidth;
	// 	const int ticks_start = ( x-pixel_range/2 ) *
	// 				TimePos::ticksPerBar() / m_ppb + m_currentPosition;
	// 	const int ticks_end = ( x+pixel_range/2 ) *
	// 				TimePos::ticksPerBar() / m_ppb + m_currentPosition;
	// 	const int ticks_middle = x * TimePos::ticksPerBar() / m_ppb + m_currentPosition;

	// 	// go through notes to figure out which one we want to change
	// 	bool altPressed = me->modifiers() & Qt::AltModifier;
	// 	NoteVector nv;
	// 	for ( Note * i : m_pattern->notes() )
	// 	{
	// 		if( i->withinRange( ticks_start, ticks_end ) || ( i->selected() && !altPressed ) )
	// 		{
	// 			nv += i;
	// 		}
	// 	}
	// 	// make sure we're on a note
	// 	if( nv.size() > 0 )
	// 	{
	// 		const Note * closest = NULL;
	// 		int closest_dist = 9999999;
	// 		// if we caught multiple notes and we're not editing a
	// 		// selection, find the closest...
	// 		if( nv.size() > 1 && !isSelection() )
	// 		{
	// 			for ( const Note * i : nv )
	// 			{
	// 				const int dist = qAbs( i->pos().getTicks() - ticks_middle );
	// 				if( dist < closest_dist ) { closest = i; closest_dist = dist; }
	// 			}
	// 			// ... then remove all notes from the vector that aren't on the same exact time
	// 			NoteVector::Iterator it = nv.begin();
	// 			while( it != nv.end() )
	// 			{
	// 				const Note *note = *it;
	// 				if( note->pos().getTicks() != closest->pos().getTicks() )
	// 				{
	// 					it = nv.erase( it );
	// 				}
	// 				else
	// 				{
	// 					it++;
	// 				}
	// 			}
	// 		}
	// 		enterValue( &nv );
	// 	}
	// }
	// else
	// {
	// 	QWidget::mouseDoubleClickEvent(me);
	// }
}




void PianoRoll::testPlayNote( Note * n )
{
	printf("testPlayNote %d\n", n->key());
	m_lastKey = n->key();

	if( ! n->isPlaying() && ! m_recording && ! m_stepRecorder.isRecording())
	{
		n->setIsPlaying( true );

		const int baseVelocity = m_pattern->instrumentTrack()->midiPort()->baseVelocity();

		m_pattern->instrumentTrack()->pianoModel()->handleKeyPress(n->key(), n->midiVelocity(baseVelocity));

		// if a chord is set, play the chords notes as well:
		playChordNotes(n->key(), n->midiVelocity(baseVelocity));

		MidiEvent event( MidiMetaEvent, -1, n->key(), panningToMidi( n->getPanning() ) );

		event.setMetaEvent( MidiNotePanning );

		m_pattern->instrumentTrack()->processInEvent( event, 0 );
	}
}


void PianoRoll::stopNotes()
{
	for (Note* note : m_pattern->notes())
	{
		if (note->isPlaying())
		{
			m_pattern->instrumentTrack()->pianoModel()->handleKeyRelease(note->key());
			pauseChordNotes(note->key());
			note->setIsPlaying(false);
		}
	}
	m_pattern->instrumentTrack()->pianoModel()->handleKeyRelease(m_lastKey);
	pauseChordNotes(m_lastKey);
}

void PianoRoll::pauseTestNotes( bool pause )
{
	for (Note *note : m_pattern->notes())
	{
		if( note->isPlaying() )
		{
			if( pause )
			{
				// stop note
				m_pattern->instrumentTrack()->pianoModel()->handleKeyRelease(note->key());
				// if a chord was set, stop the chords notes as well:
				pauseChordNotes(note->key());
			}
			else
			{
				// start note
				note->setIsPlaying( false );
				testPlayNote( note );
			}
		}
	}
}

void PianoRoll::playChordNotes(int key, int velocity)
{
	// if a chord is set, play the chords notes beside the base note.
	Piano *pianoModel = m_pattern->instrumentTrack()->pianoModel();
	auto cti = InstrumentFunctionNoteStacking::ChordTable::getInstance();
	m_lastChord = &cti.getChordByName(m_chordModel.currentText());
	if (!m_lastChord->isEmpty())
	{
		for (int i = 1; i < m_lastChord->size(); ++i)
		{
			pianoModel->handleKeyPress(key + (*m_lastChord)[i], velocity);
		}
	}
}

void PianoRoll::pauseChordNotes(int key)
{
	// if a chord was set, stop the chords notes beside the base note.
	Piano *pianoModel = m_pattern->instrumentTrack()->pianoModel();
	if (m_lastChord && !m_lastChord->isEmpty())
	{
		// start at the second key of the chord
		for (int i = 1; i < m_lastChord->size(); ++i)
		{
			pianoModel->handleKeyRelease(key + (*m_lastChord)[i]);
		}
	}
}

void PianoRoll::setKnifeAction()
{
	if (m_editMode != ModeEditKnife)
	{
		m_knifeMode = m_editMode;
		m_editMode = ModeEditKnife;
		m_action = ActionKnife;
		setCursor(Qt::ArrowCursor);
		update();
	}
}

void PianoRoll::cancelKnifeAction()
{
	m_editMode = m_knifeMode;
	m_action = ActionNone;
	update();
}



void PianoRoll::testPlayKey( int key, int velocity, int pan )
{
	Piano *pianoModel = m_pattern->instrumentTrack()->pianoModel();
	// turn off old key
	pianoModel->handleKeyRelease( m_lastKey );
	// if a chord was set, stop the chords notes as well
	pauseChordNotes(m_lastKey);

	// remember which one we're playing
	m_lastKey = key;

	// play new key
	pianoModel->handleKeyPress( key, velocity );
	// and if a chord is set, play chord notes:
	playChordNotes(key, velocity);
}




void PianoRoll::computeSelectedNotes(bool shift)
{
	if( m_selectStartTick == 0 &&
		m_selectedTick == 0 &&
		m_selectStartKey == 0 &&
		m_selectedKeys == 0 )
	{
		// don't bother, there's no selection
		return;
	}

	// setup selection-vars
	int sel_pos_start = m_selectStartTick;
	int sel_pos_end = m_selectStartTick+m_selectedTick;
	if( sel_pos_start > sel_pos_end )
	{
		qSwap<int>( sel_pos_start, sel_pos_end );
	}

	int sel_key_start = m_selectStartKey - m_startKey + 1;
	int sel_key_end = sel_key_start + m_selectedKeys;
	if( sel_key_start > sel_key_end )
	{
		qSwap<int>( sel_key_start, sel_key_end );
	}

	//int y_base = noteEditTop() - 1;
	if( hasValidPattern() )
	{
		for( Note *note : m_pattern->notes() )
		{
			// make a new selection unless they're holding shift
			if( ! shift )
			{
				note->setSelected( false );
			}

			int len_ticks = note->length();

			if( len_ticks == 0 )
			{
				continue;
			}
			else if( len_ticks < 0 )
			{
				len_ticks = 4;
			}

			const int key = note->key() - m_startKey + 1;

			int pos_ticks = note->pos();

			// if the selection even barely overlaps the note
			if( key > sel_key_start &&
				key <= sel_key_end &&
				pos_ticks + len_ticks > sel_pos_start &&
				pos_ticks < sel_pos_end )
			{
				// remove from selection when holding shift
				bool selected = shift && note->selected();
				note->setSelected( ! selected);
			}
		}
	}

	removeSelection();
	update();
}




void PianoRoll::mouseReleaseEvent( QMouseEvent * me )
{
	const bool shiftDown = me->modifiers() & Qt::ShiftModifier;
	const bool rightUp = me->button() & Qt::RightButton;
	const bool leftUp = me->button() & Qt::LeftButton;
	bool mustRepaint = false;

	s_textFloat->hide();

	// Quit knife mode if we pressed and released the right mouse button
	if (m_editMode == ModeEditKnife && rightUp)
	{
		cancelKnifeAction();
	}

	if (leftUp)
	{
		mustRepaint = true;

		if( m_action == ActionSelectNotes && m_editMode == ModeSelect )
		{
			// select the notes within the selection rectangle and
			// then destroy the selection rectangle
			computeSelectedNotes(shiftDown);
		}
		else if( m_action == ActionMoveNote )
		{
			// we moved one or more notes so they have to be
			// moved properly according to new starting-
			// time in the note-array of pattern
			m_pattern->rearrangeAllNotes();

		}

		if( m_action == ActionMoveNote || m_action == ActionResizeNote )
		{
			// if we only moved one note, deselect it so we can
			// edit the notes in the note edit area
			if( selectionCount() == 1 )
			{
				clearSelectedNotes();
			}
		}
	}

	if (rightUp)
	{
		m_mouseDownRight = false;
		mustRepaint = true;
	}

	if( hasValidPattern() )
	{
		// turn off all notes that are playing
		stopNotes();
	}

	m_currentNote = NULL;

	if (m_action != ActionKnife)
	{
		m_action = ActionNone;
	}

	if( m_editMode == ModeDraw )
	{
		setCursor( Qt::ArrowCursor );
	}

	if( mustRepaint )
	{
		repaint();
	}
}




void PianoRoll::mouseMoveEvent(QMouseEvent * me)
{
	if (!hasValidPattern())
	{
		update();
		return;
	}

	const bool shiftDown = me->modifiers() & Qt::ShiftModifier;

	const bool leftButton = me->buttons() & Qt::LeftButton;
	const bool middleButton = me->buttons() & Qt::MiddleButton;
	const bool rightButton = me->buttons() & Qt::RightButton;

	const int mex = me->x();
	const int mey = me->y();

	// Area mouse moved in
	const PianoRollArea pra = getPianoRollAreaIn(mex, mey);

	m_lastMouseX = mex;
	m_lastMouseY = mey;

	// printf("mouseMoveEvent : %d %d %d %d %d %d\n",
	// 	leftButton, rightButton, mex, mey, pra, m_action);

	switch (m_action)
	{
		case ActionNone:
		{
			const int keyNum = getKey(mey);

			// See if they clicked on the keyboard on the left
			if (pra == PianoRollArea::Keys && keyNum != m_lastKey && leftButton)
			{
				// Clicked on a key, play the note
				testPlayKey(keyNum, ((float) mex) / ((float) m_whiteKeyWidth) * MidiDefaultVelocity, 0);
				update();
				return;
			}

			Note* const n = noteUnderMouse();
			// TODO: Removing notes should have an action of its own
			// If we're in ModeDraw and holding right button or ModeErase and any
			if (n != nullptr)
			{
				switch (m_editMode)
				{
					case ModeDraw:
					{
						// Don't continue if we're not holding right button
						if (!rightButton) { break; }
					}
					case ModeErase:
					{
						m_pattern->removeNote(n);
						update();
						return;
					}
					case ModeSelect:
					case ModeEditDetuning:
					case ModeEditKnife:
						break;
				}
			}

			// Set the appropriate cursor
			// Default is Arrow Cursor
			Qt::CursorShape cursorShape = Qt::ArrowCursor;
			// If we are resizing the edit area, use SizeVerCursor
			if (pra == PianoRollArea::EditAreaResize)
			{
				cursorShape = Qt::SizeVerCursor;
			}
			// If we are over a note use SizeAllCursor unless we are
			// at the tail of the note, then we use SizeHorCursor
			else if (n != nullptr)
			{
				const int noteTailX =
					(n->pos() + n->length() - m_currentPosition)
					* m_ppb / TimePos::ticksPerBar();
				const bool atTail = n->length() > 0 && mex - m_whiteKeyWidth > noteTailX - RESIZE_AREA_WIDTH;
				cursorShape = atTail ? Qt::SizeHorCursor : Qt::SizeAllCursor;
			}
			setCursor(cursorShape);
			update();
			return;

			break;
		}
		case ActionPlayKeys:
		{
			const int keyNum = getKey(mey);
			const int v = static_cast<int>((static_cast<float>(mex) / m_whiteKeyWidth) * MidiDefaultVelocity);
			if (keyNum != m_lastKey)
			{
				testPlayKey(keyNum, v, 0);
			}
			else
			{
				// update velocity?
				printf("update velocity?\n");
				m_pattern->instrumentTrack()->pianoModel()->handleKeyPress(keyNum, v);
				playChordNotes(keyNum, v);
			}
			return;
		}
		case ActionMoveNote:
		case ActionResizeNote:
		{
			int keyNum = getKey(mey);
			// Handle moving notes and resizing them
			bool replayNote = keyNum != m_lastKey
				&& m_action == ActionMoveNote;

			if (replayNote || (m_action == ActionMoveNote && shiftDown && ! m_startedWithShift))
			{
				printf("mousemove::pause notes\n");
				pauseTestNotes();
			}

			dragNotes(
				mex,
				mey,
				me->modifiers() & Qt::AltModifier,
				shiftDown,
				me->modifiers() & Qt::ControlModifier
			);

			if (replayNote && m_action == ActionMoveNote && ! (shiftDown && ! m_startedWithShift))
			{
<<<<<<< HEAD
=======
				printf("mousemove::play notes\n");
>>>>>>> 4e69e13b
				pauseTestNotes(false);
			}

			update();
			return;

			break;
		}
		case ActionSelectNotes:
		{
			if (leftButton && m_editMode == ModeSelect)
			{
				int x = mex - m_whiteKeyWidth;
				// Handle horizontal scrolling
				if (x < 0 && m_currentPosition > 0)
				{
					x = 0;
					QCursor::setPos(mapToGlobal(QPoint(m_whiteKeyWidth, mey)));
					if (m_currentPosition >= 4)
					{
						m_leftRightScroll->setValue(m_currentPosition - 4);
					}
					else { m_leftRightScroll->setValue(0); }
				}
				else if (x > width() - m_whiteKeyWidth)
				{
					x = width() - m_whiteKeyWidth;
					QCursor::setPos(mapToGlobal(QPoint(width(), mey)));
					m_leftRightScroll->setValue(m_currentPosition + 4);
				}

				// Get tick where mouse is
				int posTicks = x * TimePos::ticksPerBar() / m_ppb + m_currentPosition;
				m_selectedTick = posTicks - m_selectStartTick;
				// Make sure we don't select ticks before the beginning
				if (m_selectStartTick + m_selectedTick < 0)
				{
					m_selectedTick = -m_selectStartTick;
				}

				// Determine if we need to scroll up/down during select mode
				// because mouse past top/bottom key in current view
				int keyNum = getKey(mey);
				const int visibleKeys = (keyAreaBottom() - keyAreaTop()) / m_keyLineHeight;
				const int bottomKey = m_startKey - 1;

				if (mey > keyAreaBottom())
				{
					QCursor::setPos(mapToGlobal(QPoint(mex, keyAreaBottom())));
					m_topBottomScroll->setValue(m_topBottomScroll->value() + 1);
					keyNum = bottomKey;
				}
				else if (mey < keyAreaTop())
				{
					QCursor::setPos(mapToGlobal(QPoint(mex, keyAreaTop())));
					m_topBottomScroll->setValue(m_topBottomScroll->value() - 1);
					keyNum = bottomKey + visibleKeys;
				}

				m_selectedKeys = keyNum - m_selectStartKey;
				if (keyNum <= m_selectStartKey) { --m_selectedKeys; }
			}
			update();
			return;
		}
		case ActionChangeNoteProperty:
		{
			if (m_editMode != ModeErase
				&& mey > noteEditTop()
				&& (leftButton || middleButton || (rightButton && shiftDown))
			)
			{
				// Editing note properties

				// Change notes within a certain pixel range of where
				// the mouse cursor is
				int pixelRange = 14;
				int x = mex - m_whiteKeyWidth;

				// Convert to ticks so that we can check which notes
				// are in the range
				int ticksStart = (x - pixelRange / 2) *
					TimePos::ticksPerBar() / m_ppb + m_currentPosition;
				int ticksEnd = (x + pixelRange / 2) *
					TimePos::ticksPerBar() / m_ppb + m_currentPosition;

				// Get note-vector of current pattern
				const NoteVector & notes = m_pattern->notes();

				// Determine what volume/panning to set note to
				// if middle-click, set to defaults
				volume_t vol = DefaultVolume;
				panning_t pan = DefaultPanning;

				// Calculate the value from the mouse position
				if (leftButton)
				{
					vol = qBound<int>(
						MinVolume,
						MinVolume +
							(((float)noteEditBottom()) - ((float)mey)) /
							((float)(noteEditBottom() - noteEditTop())) *
							(MaxVolume - MinVolume),
						MaxVolume);
					pan = qBound<int>(
						PanningLeft,
						PanningLeft +
							((float)(noteEditBottom() - mey)) /
							((float)(noteEditBottom() - noteEditTop())) *
							((float)(PanningRight - PanningLeft)),
						PanningRight);
				}

				// Display the value as text
				if (m_noteEditMode == NoteEditVolume)
				{
					m_lastNoteVolume = vol;
					showVolTextFloat(vol, me->pos());
				}
				else if (m_noteEditMode == NoteEditPanning)
				{
					m_lastNotePanning = pan;
					showPanTextFloat(pan, me->pos());
				}

				// When alt is pressed we only edit the note under the cursor
				bool altPressed = me->modifiers() & Qt::AltModifier;

				// We iterate from last note in pattern to the first,
				// chronologically
				NoteVector::ConstIterator it = notes.begin() + notes.size() - 1;
				for (int i = 0; i < notes.size(); ++i)
				{
					Note* n = *it;

					bool isUnderPosition = n->withinRange(ticksStart, ticksEnd);
					// Play note under the cursor
					if (isUnderPosition) { testPlayNote(n); }
					// If note is:
					// Under the cursor, when there is no selection
					// Selected, and alt is not pressed
					// Under the cursor, selected, and alt is pressed
					if
					(
						(isUnderPosition && !isSelection()) ||
						(n->selected() && !altPressed) ||
						(isUnderPosition && n->selected() && altPressed)
					)
					{
						if (m_noteEditMode == NoteEditVolume)
						{
							n->setVolume(vol);

							const int baseVelocity = m_pattern->instrumentTrack()->midiPort()->baseVelocity();

							m_pattern->instrumentTrack()->processInEvent(
								MidiEvent(MidiKeyPressure, -1, n->key(), n->midiVelocity(baseVelocity)));
						}
						else if (m_noteEditMode == NoteEditPanning)
						{
							n->setPanning(pan);
							MidiEvent evt(MidiMetaEvent, -1, n->key(), panningToMidi(pan));
							evt.setMetaEvent(MidiNotePanning);
							m_pattern->instrumentTrack()->processInEvent(evt);
						}
					}
					else if (n->isPlaying() && !isSelection())
					{
						// Mouse not over this note, stop playing it.
						m_pattern->instrumentTrack()->pianoModel()->handleKeyRelease(n->key());
						pauseChordNotes(n->key());

						n->setIsPlaying(false);
					}

					--it;
				}

				// Emit pattern has changed
				m_pattern->dataChanged();
			}

			update();
			return;
			break;
		}
		case ActionResizeNoteEditArea:
		{
			// Don't try to show more keys than the full keyboard, bail if trying to
			if (m_pianoKeysVisible == NumKeys && mey > m_moveStartY) { return; }
			int newHeight = height() - mey;
			if (mey < KEY_AREA_MIN_HEIGHT)
			{
				newHeight = height() - KEY_AREA_MIN_HEIGHT -
					PR_TOP_MARGIN - PR_BOTTOM_MARGIN; // - NOTE_EDIT_RESIZE_BAR
			}
			// Change m_notesEditHeight and then repaint
			m_notesEditHeight = qMax(NOTE_EDIT_MIN_HEIGHT, newHeight);
			m_userSetNotesEditHeight = m_notesEditHeight;
			m_stepRecorderWidget.setBottomMargin(PR_BOTTOM_MARGIN + m_notesEditHeight);
			updateScrollbars();
			updatePositionLineHeight();
			repaint();
			return;
			break;
		}
		case ActionKnife:
		{
			if (m_editMode == ModeEditKnife)
			{
				updateKnifePos(me);
			}
			update();
			return;
			break;
		}
		default:
		{
			printf("Unhandled PianoRoll::Actions\n");
		}
	}
	// if( m_action == ActionNone && me->buttons() == 0 )
	// {
	// 	if( me->y() > keyAreaBottom() && me->y() < noteEditTop() )
	// 	{
	// 		setCursor( Qt::SizeVerCursor );
	// 		return;
	// 	}
	// }
	// else if( m_action == ActionResizeNoteEditArea )
	// {
	// 	// Don't try to show more keys than the full keyboard, bail if trying to
	// 	if (m_pianoKeysVisible == NumKeys && me->y() > m_moveStartY)
	// 	{
	// 		return;
	// 	}
	// 	int newHeight = height() - me->y();
	// 	if (me->y() < KEY_AREA_MIN_HEIGHT)
	// 	{
	// 		newHeight = height() - KEY_AREA_MIN_HEIGHT -
	// 			PR_TOP_MARGIN - PR_BOTTOM_MARGIN; // - NOTE_EDIT_RESIZE_BAR
	// 	}
	// 	// change m_notesEditHeight and then repaint
	// 	m_notesEditHeight = qMax(NOTE_EDIT_MIN_HEIGHT, newHeight);
	// 	m_userSetNotesEditHeight = m_notesEditHeight;
	// 	m_stepRecorderWidget.setBottomMargin(PR_BOTTOM_MARGIN + m_notesEditHeight);
	// 	updateScrollbars();
	// 	updatePositionLineHeight();
	// 	repaint();
	// 	return;
	// }

	// Update Knife position if we are on knife mode
	// if (m_editMode == ModeEditKnife)
	// {
	// 	updateKnifePos(me);
	// }

	// if( me->y() > PR_TOP_MARGIN || m_action != ActionNone )
	// {
		// bool edit_note = ( me->y() > noteEditTop() )
		// 				&& m_action != ActionSelectNotes;


		// int key_num = getKey( me->y() );
		// int x = me->x();

		// // see if they clicked on the keyboard on the left
		// if (   x < m_whiteKeyWidth
		//     && m_action == ActionNone
		//     && !edit_note
		//     && key_num != m_lastKey
		//     && me->buttons() & Qt::LeftButton
		//    )
		// {
		// 	// clicked on a key, play the note
		// 	testPlayKey(key_num, ((float) x) / ((float) m_whiteKeyWidth) * MidiDefaultVelocity, 0);
		// 	update();
		// 	return;
		// }

		// x -= m_whiteKeyWidth;

		// if (   me->buttons() & Qt::LeftButton
		//     && m_editMode == ModeDraw
		//     && (   m_action == ActionMoveNote
		//         || m_action == ActionResizeNote
		//        )
		//    )
		// {
		// 	// handle moving notes and resizing them
		// 	bool replay_note = key_num != m_lastKey
		// 					&& m_action == ActionMoveNote;

		// 	if( replay_note || ( m_action == ActionMoveNote && ( me->modifiers() & Qt::ShiftModifier ) && ! m_startedWithShift ) )
		// 	{
		// 		pauseTestNotes();
		// 	}

		// 	dragNotes(
		// 		me->x(),
		// 		me->y(),
		// 		me->modifiers() & Qt::AltModifier,
		// 		me->modifiers() & Qt::ShiftModifier,
		// 		me->modifiers() & Qt::ControlModifier
		// 	);

		// 	if( replay_note && m_action == ActionMoveNote && ! ( ( me->modifiers() & Qt::ShiftModifier ) && ! m_startedWithShift ) )
		// 	{
		// 		pauseTestNotes( false );
		// 	}
		// }
		// else if ( m_editMode != ModeErase
		//          && (   edit_note
		// 		     || m_action == ActionChangeNoteProperty
		// 			)
		// 		 && (   me->buttons() & Qt::LeftButton
		// 		     || me->buttons() & Qt::MiddleButton
		// 		     || (   me->buttons() & Qt::RightButton
		// 			     && me->modifiers() & Qt::ShiftModifier
		// 				)
		// 			)
		// 		)
		// {
			// // editing note properties

			// // Change notes within a certain pixel range of where
			// // the mouse cursor is
			// int pixel_range = 14;

			// // convert to ticks so that we can check which notes
			// // are in the range
			// int ticks_start = ( x-pixel_range/2 ) *
			// 		TimePos::ticksPerBar() / m_ppb + m_currentPosition;
			// int ticks_end = ( x+pixel_range/2 ) *
			// 		TimePos::ticksPerBar() / m_ppb + m_currentPosition;

			// // get note-vector of current pattern
			// const NoteVector & notes = m_pattern->notes();

			// // determine what volume/panning to set note to
			// // if middle-click, set to defaults
			// volume_t vol = DefaultVolume;
			// panning_t pan = DefaultPanning;

			// if( me->buttons() & Qt::LeftButton )
			// {
			// 	vol = qBound<int>( MinVolume,
			// 					MinVolume +
			// 					( ( (float)noteEditBottom() ) - ( (float)me->y() ) ) /
			// 					( (float)( noteEditBottom() - noteEditTop() ) ) *
			// 					( MaxVolume - MinVolume ),
			// 								MaxVolume );
			// 	pan = qBound<int>( PanningLeft,
			// 					PanningLeft +
			// 					( (float)( noteEditBottom() - me->y() ) ) /
			// 					( (float)( noteEditBottom() - noteEditTop() ) ) *
			// 					( (float)( PanningRight - PanningLeft ) ),
			// 							  PanningRight);
			// }

			// if( m_noteEditMode == NoteEditVolume )
			// {
			// 	m_lastNoteVolume = vol;
			// 	showVolTextFloat( vol, me->pos() );
			// }
			// else if( m_noteEditMode == NoteEditPanning )
			// {
			// 	m_lastNotePanning = pan;
			// 	showPanTextFloat( pan, me->pos() );
			// }

			// // When alt is pressed we only edit the note under the cursor
			// bool altPressed = me->modifiers() & Qt::AltModifier;
			// // We iterate from last note in pattern to the first,
			// // chronologically
			// NoteVector::ConstIterator it = notes.begin()+notes.size()-1;
			// for( int i = 0; i < notes.size(); ++i )
			// {
			// 	Note* n = *it;

			// 	bool isUnderPosition = n->withinRange( ticks_start, ticks_end );
			// 	// Play note under the cursor
			// 	if ( isUnderPosition ) { testPlayNote( n ); }
			// 	// If note is:
			// 	// Under the cursor, when there is no selection
			// 	// Selected, and alt is not pressed
			// 	// Under the cursor, selected, and alt is pressed
			// 	if ( ( isUnderPosition && !isSelection() ) ||
			// 		  ( n->selected() && !altPressed ) ||
			// 		  ( isUnderPosition && n->selected() && altPressed )
			// 		)
			// 	{
			// 		if( m_noteEditMode == NoteEditVolume )
			// 		{
			// 			n->setVolume( vol );

			// 			const int baseVelocity = m_pattern->instrumentTrack()->midiPort()->baseVelocity();

			// 			m_pattern->instrumentTrack()->processInEvent( MidiEvent( MidiKeyPressure, -1, n->key(), n->midiVelocity( baseVelocity ) ) );
			// 		}
			// 		else if( m_noteEditMode == NoteEditPanning )
			// 		{
			// 			n->setPanning( pan );
			// 			MidiEvent evt( MidiMetaEvent, -1, n->key(), panningToMidi( pan ) );
			// 			evt.setMetaEvent( MidiNotePanning );
			// 			m_pattern->instrumentTrack()->processInEvent( evt );
			// 		}
			// 	}
			// 	else if( n->isPlaying() && !isSelection() )
			// 	{
			// 		// mouse not over this note, stop playing it.
			// 		m_pattern->instrumentTrack()->pianoModel()->handleKeyRelease( n->key() );
			// 		pauseChordNotes(n->key());

			// 		n->setIsPlaying( false );
			// 	}


			// 	--it;
			// }

			// // Emit pattern has changed
			// m_pattern->dataChanged();
		// }

		// else if( me->buttons() == Qt::NoButton && m_editMode == ModeDraw )
		// {
		// 	// set move- or resize-cursor

		// 	// get tick in which the cursor is posated
		// 	int pos_ticks = ( x * TimePos::ticksPerBar() ) /
		// 				m_ppb + m_currentPosition;

		// 	// get note-vector of current pattern
		// 	const NoteVector & notes = m_pattern->notes();

		// 	// will be our iterator in the following loop
		// 	NoteVector::ConstIterator it = notes.begin()+notes.size()-1;

		// 	// loop through whole note-vector...
		// 	for( int i = 0; i < notes.size(); ++i )
		// 	{
		// 		Note *note = *it;
		// 		// and check whether the cursor is over an
		// 		// existing note
		// 		if( pos_ticks >= note->pos() &&
		// 	    		pos_ticks <= note->pos() +
		// 					note->length() &&
		// 			note->key() == key_num &&
		// 			note->length() > 0 )
		// 		{
		// 			break;
		// 		}
		// 		--it;
		// 	}

		// 	// did it reach end of vector because there's
		// 	// no note??
		// 	if( it != notes.begin()-1 )
		// 	{
		// 		Note *note = *it;
		// 		// x coordinate of the right edge of the note
		// 		int noteRightX = ( note->pos() + note->length() -
		// 			m_currentPosition) * m_ppb/TimePos::ticksPerBar();
		// 		// cursor at the "tail" of the note?
		// 		bool atTail = note->length() > 0 && x > noteRightX -
		// 					RESIZE_AREA_WIDTH;
		// 		Qt::CursorShape cursorShape = atTail ? Qt::SizeHorCursor :
		// 											Qt::SizeAllCursor;
		// 		setCursor( cursorShape );
		// 	}
		// 	else
		// 	{
		// 		// the cursor is over no note, so restore cursor
		// 		setCursor( Qt::ArrowCursor );
		// 	}
		// }
		// else if( me->buttons() & Qt::LeftButton &&
		// 				m_editMode == ModeSelect &&
		// 				m_action == ActionSelectNotes )
		// {
		// 	// change size of selection

		// 	// get tick in which the cursor is posated
		// 	int pos_ticks = x * TimePos::ticksPerBar() / m_ppb +
		// 					m_currentPosition;

		// 	m_selectedTick = pos_ticks - m_selectStartTick;
		// 	if( (int) m_selectStartTick + m_selectedTick < 0 )
		// 	{
		// 		m_selectedTick = -static_cast<int>(
		// 					m_selectStartTick );
		// 	}
		// 	m_selectedKeys = key_num - m_selectStartKey;
		// 	if( key_num <= m_selectStartKey )
		// 	{
		// 		--m_selectedKeys;
		// 	}
		// }
		// else if( ( m_editMode == ModeDraw && me->buttons() & Qt::RightButton )
		// 		|| ( m_editMode == ModeErase && me->buttons() ) )
		// {
		// 	// holding down right-click to delete notes or holding down
		// 	// any key if in erase mode

		// 	// get tick in which the user clicked
		// 	int pos_ticks = x * TimePos::ticksPerBar() / m_ppb +
		// 					m_currentPosition;


		// 	// get note-vector of current pattern
		// 	const NoteVector & notes = m_pattern->notes();

		// 	// will be our iterator in the following loop
		// 	NoteVector::ConstIterator it = notes.begin();

		// 	// loop through whole note-vector...
		// 	while( it != notes.end() )
		// 	{
		// 		Note *note = *it;
		// 		TimePos len = note->length();
		// 		if( len < 0 )
		// 		{
		// 			len = 4;
		// 		}
		// 		// and check whether the user clicked on an
		// 		// existing note or an edit-line
		// 		if( pos_ticks >= note->pos() &&
		// 				len > 0 &&
		// 			(
		// 			( ! edit_note &&
		// 			pos_ticks <= note->pos() + len &&
		// 			note->key() == key_num )
		// 			||
		// 			( edit_note &&
		// 			pos_ticks <= note->pos() +
		// 					NOTE_EDIT_LINE_WIDTH *
		// 				TimePos::ticksPerBar() /
		// 						m_ppb )
		// 			)
		// 			)
		// 		{
		// 			// delete this note
		// 			m_pattern->removeNote( note );
		// 			Engine::getSong()->setModified();
		// 		}
		// 		else
		// 		{
		// 			++it;
		// 		}
		// 	}
		// }
		// else if (me->buttons() == Qt::NoButton && m_editMode != ModeDraw)
		// {
		// 	// Is needed to restore cursor when it previously was set to
		// 	// Qt::SizeVerCursor (between keyAreaBottom and noteEditTop)
		// 	setCursor( Qt::ArrowCursor );
		// }
	// }
	// else
	// {
	// 	if( me->buttons() & Qt::LeftButton &&
	// 				m_editMode == ModeSelect &&
	// 				m_action == ActionSelectNotes )
	// 	{

	// 		int x = me->x() - m_whiteKeyWidth;
	// 		if( x < 0 && m_currentPosition > 0 )
	// 		{
	// 			x = 0;
	// 			QCursor::setPos( mapToGlobal( QPoint(
	// 						m_whiteKeyWidth,
	// 						me->y() ) ) );
	// 			if( m_currentPosition >= 4 )
	// 			{
	// 				m_leftRightScroll->setValue(
	// 						m_currentPosition - 4 );
	// 			}
	// 			else
	// 			{
	// 				m_leftRightScroll->setValue( 0 );
	// 			}
	// 		}
	// 		else if (x > width() - m_whiteKeyWidth)
	// 		{
	// 			x = width() - m_whiteKeyWidth;
	// 			QCursor::setPos( mapToGlobal( QPoint( width(),
	// 						me->y() ) ) );
	// 			m_leftRightScroll->setValue( m_currentPosition +
	// 								4 );
	// 		}

	// 		// get tick in which the cursor is posated
	// 		int pos_ticks = x * TimePos::ticksPerBar()/ m_ppb +
	// 						m_currentPosition;

	// 		m_selectedTick = pos_ticks -
	// 						m_selectStartTick;
	// 		if( (int) m_selectStartTick + m_selectedTick <
	// 								0 )
	// 		{
	// 			m_selectedTick = -static_cast<int>(
	// 						m_selectStartTick );
	// 		}


	// 		int key_num = getKey( me->y() );
	// 		int visible_keys = ( height() - PR_TOP_MARGIN -
	// 					PR_BOTTOM_MARGIN -
	// 					m_notesEditHeight ) /
	// 						m_keyLineHeight + 2;
	// 		const int s_key = m_startKey - 1;

	// 		if( key_num <= s_key )
	// 		{
	// 			QCursor::setPos( mapToGlobal( QPoint( me->x(),
	// 						keyAreaBottom() ) ) );
	// 			m_topBottomScroll->setValue(
	// 				m_topBottomScroll->value() + 1 );
	// 			key_num = s_key;
	// 		}
	// 		else if( key_num >= s_key + visible_keys )
	// 		{
	// 			QCursor::setPos( mapToGlobal( QPoint( me->x(),
	// 						PR_TOP_MARGIN ) ) );
	// 			m_topBottomScroll->setValue(
	// 				m_topBottomScroll->value() - 1 );
	// 			key_num = s_key + visible_keys;
	// 		}

	// 		m_selectedKeys = key_num - m_selectStartKey;
	// 		if( key_num <= m_selectStartKey )
	// 		{
	// 			--m_selectedKeys;
	// 		}
	// 	}
	// 	setCursor( Qt::ArrowCursor );
	// }

	// m_lastMouseX = me->x();
	// m_lastMouseY = me->y();
}




void PianoRoll::updateKnifePos(QMouseEvent* me)
{
	// Calculate the TimePos from the mouse
	int mouseViewportPos = me->x() - m_whiteKeyWidth;
	int mouseTickPos = mouseViewportPos / (m_ppb / TimePos::ticksPerBar()) + m_currentPosition;

	// If ctrl is not pressed, quantize the position
	if (!(me->modifiers() & Qt::ControlModifier))
	{
		mouseTickPos = floor(mouseTickPos / quantization()) * quantization();
	}

	m_knifeTickPos = mouseTickPos;
}




void PianoRoll::dragNotes(int x, int y, bool alt, bool shift, bool ctrl)
{
	// dragging one or more notes around

	// convert pixels to ticks and keys
	int off_x = x - m_moveStartX;
	int off_ticks = off_x * TimePos::ticksPerBar() / m_ppb;
	int off_key = getKey( y ) - getKey( m_moveStartY );

	// handle scroll changes while dragging
	off_ticks -= m_mouseDownTick - m_currentPosition;
	off_key -= m_mouseDownKey - m_startKey;

	// get note-vector of current pattern
	const NoteVector & notes = m_pattern->notes();

	if (m_action == ActionMoveNote)
	{
		// Calculate the offset for either Nudge or Snap modes
		int noteOffset = off_ticks;
		if (m_gridMode == gridSnap && quantization () > 1)
		{
			// Get the mouse timeline absolute position
			TimePos mousePos(m_currentNote->oldPos().getTicks() + off_ticks);

			// We create a mousePos that is relative to the end of the note instead
			// of the beginning. That's to see if we will snap the beginning or end
			// of the note
			TimePos mousePosEnd(mousePos);
			mousePosEnd += m_currentNote->oldLength();

			// Now we quantize the mouse position to snap it to the grid
			TimePos mousePosQ = mousePos.quantize(static_cast<float>(quantization()) / DefaultTicksPerBar);
			TimePos mousePosEndQ = mousePosEnd.quantize(static_cast<float>(quantization()) / DefaultTicksPerBar);

			bool snapEnd = abs(mousePosEndQ - mousePosEnd) < abs(mousePosQ - mousePos);

			// Set the offset
			noteOffset = snapEnd
			? mousePosEndQ.getTicks() - m_currentNote->oldPos().getTicks() - m_currentNote->oldLength().getTicks()
			: mousePosQ.getTicks() - m_currentNote->oldPos().getTicks();
		}
		else if (m_gridMode == gridNudge)
		{
			// if they're not holding alt, quantize the offset
			if (!alt)
			{
				noteOffset = floor(off_ticks / quantization()) * quantization();
			}
		}

		// Make sure notes won't go outside boundary conditions
		if (m_moveBoundaryLeft + noteOffset < 0)
		{
			noteOffset = -m_moveBoundaryLeft;
		}
		if (m_moveBoundaryTop + off_key >= NumKeys)
		{
			off_key = -m_moveBoundaryTop + NumKeys - 1;
		}
		if (m_moveBoundaryBottom + off_key < 0)
		{
			off_key = -m_moveBoundaryBottom;
		}

		// Apply offset to all selected notes
		for (Note *note : getSelectedNotes())
		{
			// Quick resize is only enabled on Nudge mode, since resizing the note
			// while in Snap mode breaks the calculation of the note offset
			if (shift && ! m_startedWithShift && m_gridMode == gridNudge)
			{
				// quick resize, toggled by holding shift after starting a note move, but not before
				int ticks_new = note->oldLength().getTicks() + noteOffset;
				if( ticks_new <= 0 )
				{
					ticks_new = 1;
				}
				note->setLength( TimePos( ticks_new ) );
				m_lenOfNewNotes = note->length();
			}
			else
			{
				// moving note

				// Final position of the note
				TimePos posTicks(note->oldPos().getTicks() + noteOffset);
				int key_num = note->oldKey() + off_key;

				note->setPos(posTicks);
				note->setKey(key_num);
			}
		}
	}
	else if (m_action == ActionResizeNote)
	{
		// When resizing notes:
		// If shift is not pressed, resize the selected notes but do not rearrange them
		// If shift is pressed we resize and rearrange only the selected notes
		// If shift + ctrl then we also rearrange all posterior notes (sticky)
		// If shift is pressed but only one note is selected, apply sticky

		// Quantize the resizing if alt is not pressed
		if (!alt)
		{
			off_ticks = floor(off_ticks / quantization()) * quantization();
		}

		auto selectedNotes = getSelectedNotes();

		if (shift)
		{
			// Algorithm:
			// Relative to the starting point of the left-most selected note,
			//   all selected note start-points and *endpoints* (not length) should be scaled by a calculated factor.
			// This factor is such that the endpoint of the note whose handle is being dragged should lie under the cursor.
			// first, determine the start-point of the left-most selected note:
			int stretchStartTick = -1;
			for (const Note *note : selectedNotes)
			{
				if (stretchStartTick < 0 || note->oldPos().getTicks() < stretchStartTick)
				{
					stretchStartTick = note->oldPos().getTicks();
				}
			}
			// determine the ending tick of the right-most selected note
			const Note *posteriorNote = nullptr;
			for (const Note *note : selectedNotes)
			{
				if (posteriorNote == nullptr ||
					note->oldPos().getTicks() + note->oldLength().getTicks() >
					posteriorNote->oldPos().getTicks() + posteriorNote->oldLength().getTicks())
				{
					posteriorNote = note;
				}
			}
			int posteriorEndTick = posteriorNote->pos().getTicks() + posteriorNote->length().getTicks();
			// end-point of the note whose handle is being dragged:
			int stretchEndTick = m_currentNote->oldPos().getTicks() + m_currentNote->oldLength().getTicks();
			// Calculate factor by which to scale the start-point and end-point of all selected notes
			float scaleFactor = (float)(stretchEndTick - stretchStartTick + off_ticks) / qMax(1, stretchEndTick - stretchStartTick);
			scaleFactor = qMax(0.0f, scaleFactor);

			// process all selected notes & determine how much the endpoint of the right-most note was shifted
			int posteriorDeltaThisFrame = 0;
			for (Note *note : selectedNotes)
			{
				// scale relative start and end positions by scaleFactor
				int newStart = stretchStartTick + scaleFactor *
					(note->oldPos().getTicks() - stretchStartTick);
				int newEnd = stretchStartTick + scaleFactor *
					(note->oldPos().getTicks()+note->oldLength().getTicks() - stretchStartTick);
				// if  not holding alt, quantize the offsets
				if (!alt)
				{
					// quantize start time
					int oldStart = note->oldPos().getTicks();
					int startDiff = newStart - oldStart;
					startDiff = floor(startDiff / quantization()) * quantization();
					newStart = oldStart + startDiff;
					// quantize end time
					int oldEnd = oldStart + note->oldLength().getTicks();
					int endDiff = newEnd - oldEnd;
					endDiff = floor(endDiff / quantization()) * quantization();
					newEnd = oldEnd + endDiff;
				}
				int newLength = qMax(1, newEnd-newStart);
				if (note == posteriorNote)
				{
					posteriorDeltaThisFrame = (newStart+newLength) -
						(note->pos().getTicks() + note->length().getTicks());
				}
				note->setLength( TimePos(newLength) );
				note->setPos( TimePos(newStart) );

				m_lenOfNewNotes = note->length();
			}
			if (ctrl || selectionCount() == 1)
			{
				// if holding ctrl or only one note is selected, reposition posterior notes
				for (Note *note : notes)
				{
					if (!note->selected() && note->pos().getTicks() >= posteriorEndTick)
					{
						int newStart = note->pos().getTicks() + posteriorDeltaThisFrame;
						note->setPos( TimePos(newStart) );
					}
				}
			}
		}
		else
		{
			// shift is not pressed; stretch length of selected notes but not their position
			int minLength = alt ? 1 : m_minResizeLen.getTicks();

			if (m_gridMode == gridSnap)
			{
				// Calculate the end point of the note being dragged
				TimePos oldEndPoint = m_currentNote->oldPos() + m_currentNote->oldLength();
				// Quantize that position
				TimePos quantizedEndPoint = Note::quantized(oldEndPoint, quantization());
				// Add that difference to the offset from the resize
				off_ticks += quantizedEndPoint - oldEndPoint;
			}

			for (Note *note : selectedNotes)
			{
				int newLength = qMax(minLength, note->oldLength() + off_ticks);
				note->setLength(TimePos(newLength));

				m_lenOfNewNotes = note->length();
			}
		}
	}

	m_pattern->updateLength();
	m_pattern->dataChanged();
	Engine::getSong()->setModified();
}




void PianoRoll::paintEvent(QPaintEvent * pe )
{
	bool drawNoteNames = ConfigManager::inst()->value( "ui", "printnotelabels").toInt();

	QStyleOption opt;
	opt.initFrom( this );
	QPainter p( this );
	style()->drawPrimitive( QStyle::PE_Widget, &opt, &p, this );

	QBrush bgColor = p.background();

	// fill with bg color
	p.fillRect( 0, 0, width(), height(), bgColor );

	// set font-size to 80% of key line height
	QFont f = p.font();
	f.setPixelSize(m_keyLineHeight * 0.8);
	p.setFont(f); // font size doesn't change without this for some reason
	QFontMetrics fontMetrics(p.font());
	 // G4 is one of the widest
	QRect const boundingRect = fontMetrics.boundingRect(QString("G4"));

	// Order of drawing
	// - vertical quantization lines
	// - piano roll + horizontal key lines
	// - alternating bar colors
	// - vertical beat lines
	// - vertical bar lines
	// - marked semitones
	// - note editing
	// - notes
	// - selection frame
	// - highlight hovered note
	// - note edit area resize bar
	// - cursor mode icon

	if (hasValidPattern())
	{
		int pianoAreaHeight, partialKeyVisible, topKey, topNote;
		pianoAreaHeight = keyAreaBottom() - keyAreaTop();
		m_pianoKeysVisible = pianoAreaHeight / m_keyLineHeight;
		partialKeyVisible = pianoAreaHeight % m_keyLineHeight;
		// check if we're below the minimum key area size
		if (m_pianoKeysVisible * m_keyLineHeight < KEY_AREA_MIN_HEIGHT)
		{
			m_pianoKeysVisible = KEY_AREA_MIN_HEIGHT / m_keyLineHeight;
			partialKeyVisible = KEY_AREA_MIN_HEIGHT % m_keyLineHeight;
			// if we have a partial key, just show it
			if (partialKeyVisible > 0)
			{
				m_pianoKeysVisible += 1;
				partialKeyVisible = 0;
			}
			// have to modifiy the notes edit area height instead
			m_notesEditHeight = height() - (m_pianoKeysVisible * m_keyLineHeight)
				- PR_TOP_MARGIN - PR_BOTTOM_MARGIN;
		}
		// check if we're trying to show more keys than available
		else if (m_pianoKeysVisible >= NumKeys)
		{
			m_pianoKeysVisible = NumKeys;
			// have to modify the notes edit area height instead
			m_notesEditHeight = height() - (NumKeys * m_keyLineHeight) -
				PR_TOP_MARGIN - PR_BOTTOM_MARGIN;
			partialKeyVisible = 0;
		}
		topKey = qBound(0, m_startKey + m_pianoKeysVisible - 1, NumKeys - 1);
		topNote = topKey % KeysPerOctave;
		// if not resizing the note edit area, we can change m_notesEditHeight
		if (m_action != ActionResizeNoteEditArea && partialKeyVisible != 0)
		{
			// calculate the height change adding and subtracting the partial key
			int noteAreaPlus = (m_notesEditHeight + partialKeyVisible) - m_userSetNotesEditHeight;
			int noteAreaMinus = m_userSetNotesEditHeight - (m_notesEditHeight - partialKeyVisible);
			// if adding the partial key to height is more distant from the set height
			// we want to subtract the partial key
			if (noteAreaPlus > noteAreaMinus)
			{
				m_notesEditHeight -= partialKeyVisible;
				// since we're adding a partial key, we add one to the number visible
				m_pianoKeysVisible += 1;
			}
			// otherwise we add height
			else { m_notesEditHeight += partialKeyVisible; }
		}
		updatePositionLineHeight();
		int x, q = quantization(), tick;

		// draw vertical quantization lines
		// If we're over 100% zoom, we allow all quantization level grids
		if (m_zoomingModel.value() <= 3)
		{
			// we're under 100% zoom
			// allow quantization grid up to 1/24 for triplets
			if (q % 3 != 0 && q < 8) { q = 8; }
			// allow quantization grid up to 1/32 for normal notes
			else if (q < 6) { q = 6; }
		}
		auto xCoordOfTick = [=](int tick) {
			return m_whiteKeyWidth + (
				(tick - m_currentPosition) * m_ppb / TimePos::ticksPerBar()
			);
		};
		p.setPen(m_lineColor);
		for (tick = m_currentPosition - m_currentPosition % q,
			x = xCoordOfTick(tick);
			x <= width();
			tick += q, x = xCoordOfTick(tick))
		{
			p.drawLine(x, keyAreaTop(), x, noteEditBottom());
		}

		// draw horizontal grid lines and piano notes
		p.setClipRect(0, keyAreaTop(), width(), keyAreaBottom() - keyAreaTop());
		// the first grid line from the top Y position
		int grid_line_y = keyAreaTop() + m_keyLineHeight - 1;

		// lambda function for returning the height of a key
		auto keyHeight = [&](
			const int key
		) -> int
		{
			switch (prKeyOrder[key % KeysPerOctave])
			{
			case PR_WHITE_KEY_BIG:
				return m_whiteKeyBigHeight;
			case PR_WHITE_KEY_SMALL:
				return m_whiteKeySmallHeight;
			case PR_BLACK_KEY:
				return m_blackKeyHeight;
			}
			return 0; // should never happen
		};
		// lambda function for returning the distance to the top of a key
		auto gridCorrection = [&](
			const int key
		) -> int
		{
			const int keyCode = key % KeysPerOctave;
			switch (prKeyOrder[keyCode])
			{
			case PR_WHITE_KEY_BIG:
				return m_whiteKeySmallHeight;
			case PR_WHITE_KEY_SMALL:
				// These two keys need to adjust up small height instead of only key line height
				if (keyCode == Key_C || keyCode == Key_F)
				{
					return m_whiteKeySmallHeight;
				}
			case PR_BLACK_KEY:
				return m_blackKeyHeight;
			}
			return 0; // should never happen
		};
		auto keyWidth = [&](
			const int key
		) -> int
		{
			switch (prKeyOrder[key % KeysPerOctave])
			{
			case PR_WHITE_KEY_SMALL:
			case PR_WHITE_KEY_BIG:
				return m_whiteKeyWidth;
			case PR_BLACK_KEY:
				return m_blackKeyWidth;
			}
			return 0; // should never happen
		};
		// lambda function to draw a key
		auto drawKey = [&](
			const int key,
			const int yb)
		{
			const bool pressed = m_pattern->instrumentTrack()->pianoModel()->isKeyPressed(key);
			const int keyCode = key % KeysPerOctave;
			const int yt = yb - gridCorrection(key);
			const int kh = keyHeight(key);
			const int kw = keyWidth(key);
			// set key colors
			p.setPen(QColor(0, 0, 0));
			switch (prKeyOrder[keyCode])
			{
			case PR_WHITE_KEY_SMALL:
			case PR_WHITE_KEY_BIG:
				p.setBrush(pressed ? m_whiteKeyActiveBackground : m_whiteKeyInactiveBackground);
				break;
			case PR_BLACK_KEY:
				p.setBrush(pressed ? m_blackKeyActiveBackground : m_blackKeyInactiveBackground);
			}
			// draw key
			p.drawRect(PIANO_X, yt, kw, kh);
			// draw note name
			if (keyCode == Key_C || (drawNoteNames && Piano::isWhiteKey(key)))
			{
				// small font sizes have 1 pixel offset instead of 2
				auto zoomOffset = m_zoomYLevels[m_zoomingYModel.value()] > 1.0f ? 2 : 1;
				QString noteString = getNoteString(key);
				QRect textRect(
					m_whiteKeyWidth - boundingRect.width() - 2,
					yb - m_keyLineHeight + zoomOffset,
					boundingRect.width(),
					boundingRect.height()
				);
				p.setPen(pressed ? m_whiteKeyActiveTextShadow : m_whiteKeyInactiveTextShadow);
				p.drawText(textRect.adjusted(0, 1, 1, 0), Qt::AlignRight | Qt::AlignHCenter, noteString);
				p.setPen(pressed ? m_whiteKeyActiveTextColor : m_whiteKeyInactiveTextColor);
				// if (keyCode == Key_C) { p.setPen(textColor()); }
				// else { p.setPen(textColorLight()); }
				p.drawText(textRect, Qt::AlignRight | Qt::AlignHCenter, noteString);
			}
		};
		// lambda for drawing the horizontal grid line
		auto drawHorizontalLine = [&](
			const int key,
			const int y
		)
		{
			if (key % KeysPerOctave == Key_C) { p.setPen(m_beatLineColor); }
			else { p.setPen(m_lineColor); }
			p.drawLine(m_whiteKeyWidth, y, width(), y);
		};
		// correct y offset of the top key
		switch (prKeyOrder[topNote])
		{
		case PR_WHITE_KEY_SMALL:
		case PR_WHITE_KEY_BIG:
			break;
		case PR_BLACK_KEY:
			// draw extra white key
			drawKey(topKey + 1, grid_line_y - m_keyLineHeight);
		}
		// loop through visible keys
		const int lastKey = qMax(0, topKey - m_pianoKeysVisible);
		for (int key = topKey; key > lastKey; --key)
		{
			bool whiteKey = Piano::isWhiteKey(key);
			if (whiteKey)
			{
				drawKey(key, grid_line_y);
				drawHorizontalLine(key, grid_line_y);
				grid_line_y += m_keyLineHeight;
			}
			else
			{
				// draw next white key
				drawKey(key - 1, grid_line_y + m_keyLineHeight);
				drawHorizontalLine(key - 1, grid_line_y + m_keyLineHeight);
				// draw black key over previous and next white key
				drawKey(key, grid_line_y);
				drawHorizontalLine(key, grid_line_y);
				// drew two grid keys so skip ahead properly
				grid_line_y += m_keyLineHeight + m_keyLineHeight;
				// capture double key draw
				--key;
			}
		}

		// don't draw over keys
		p.setClipRect(m_whiteKeyWidth, keyAreaTop(), width(), noteEditBottom() - keyAreaTop());

		// draw alternating shading on bars
		float timeSignature =
			static_cast<float>(Engine::getSong()->getTimeSigModel().getNumerator()) /
			static_cast<float>(Engine::getSong()->getTimeSigModel().getDenominator());
		float zoomFactor = m_zoomLevels[m_zoomingModel.value()];
		//the bars which disappears at the left side by scrolling
		int leftBars = m_currentPosition * zoomFactor / TimePos::ticksPerBar();
		//iterates the visible bars and draw the shading on uneven bars
		for (int x = m_whiteKeyWidth, barCount = leftBars;
			x < width() + m_currentPosition * zoomFactor / timeSignature;
			x += m_ppb, ++barCount)
		{
			if ((barCount + leftBars) % 2 != 0)
			{
				p.fillRect(x - m_currentPosition * zoomFactor / timeSignature,
					PR_TOP_MARGIN,
					m_ppb,
					height() - (PR_BOTTOM_MARGIN + PR_TOP_MARGIN),
					m_backgroundShade);
			}
		}

		// draw vertical beat lines
		int ticksPerBeat = DefaultTicksPerBar /
			Engine::getSong()->getTimeSigModel().getDenominator();
		p.setPen(m_beatLineColor);
		for(tick = m_currentPosition - m_currentPosition % ticksPerBeat,
			x = xCoordOfTick( tick );
			x <= width();
			tick += ticksPerBeat, x = xCoordOfTick(tick))
		{
			p.drawLine(x, PR_TOP_MARGIN, x, noteEditBottom());
		}

		// draw vertical bar lines
		p.setPen(m_barLineColor);
		for(tick = m_currentPosition - m_currentPosition % TimePos::ticksPerBar(),
			x = xCoordOfTick( tick );
			x <= width();
			tick += TimePos::ticksPerBar(), x = xCoordOfTick(tick))
		{
			p.drawLine(x, PR_TOP_MARGIN, x, noteEditBottom());
		}

		// draw marked semitones after the grid
		for(x = 0; x < m_markedSemiTones.size(); ++x)
		{
			const int key_num = m_markedSemiTones.at(x);
			const int y = keyAreaBottom() + 5 - m_keyLineHeight *
				(key_num - m_startKey + 1);
			if(y > keyAreaBottom()) { break; }
			p.fillRect(m_whiteKeyWidth + 1,
				y - m_keyLineHeight / 2,
				width() - 10,
				m_keyLineHeight + 1,
				m_markedSemitoneColor);
		}
	}

	// reset clip
	p.setClipRect(0, 0, width(), height());

	// erase the area below the piano, because there might be keys that
	// should be only half-visible
	p.fillRect( QRect( 0, keyAreaBottom(),
			m_whiteKeyWidth, noteEditBottom() - keyAreaBottom()), bgColor);

	// display note editing info
	//QFont f = p.font();
	f.setBold( false );
	p.setFont( pointSize<10>( f ) );
	p.setPen(m_noteModeColor);
	p.drawText( QRect( 0, keyAreaBottom(),
					  m_whiteKeyWidth, noteEditBottom() - keyAreaBottom()),
			   Qt::AlignCenter | Qt::TextWordWrap,
			   m_nemStr.at( m_noteEditMode ) + ":" );

	// set clipping area, because we are not allowed to paint over
	// keyboard...
	p.setClipRect(
		m_whiteKeyWidth,
		PR_TOP_MARGIN,
		width() - m_whiteKeyWidth,
		height() - PR_TOP_MARGIN - PR_BOTTOM_MARGIN);

	// following code draws all notes in visible area
	// and the note editing stuff (volume, panning, etc)

	// setup selection-vars
	int sel_pos_start = m_selectStartTick;
	int sel_pos_end = m_selectStartTick+m_selectedTick;
	if( sel_pos_start > sel_pos_end )
	{
		qSwap<int>( sel_pos_start, sel_pos_end );
	}

	int sel_key_start = m_selectStartKey - m_startKey + 1;
	int sel_key_end = sel_key_start + m_selectedKeys;
	if( sel_key_start > sel_key_end )
	{
		qSwap<int>( sel_key_start, sel_key_end );
	}

	int y_base = keyAreaBottom() - 1;
	if( hasValidPattern() )
	{
		p.setClipRect(
			m_whiteKeyWidth,
			PR_TOP_MARGIN,
			width() - m_whiteKeyWidth,
			height() - PR_TOP_MARGIN);

		const int topKey = qBound(0, m_startKey + m_pianoKeysVisible - 1, NumKeys - 1);
		const int bottomKey = topKey - m_pianoKeysVisible;

		QPolygonF editHandles;

		// -- Begin ghost pattern
		if( !m_ghostNotes.empty() )
		{
			for( const Note *note : m_ghostNotes )
			{
				int len_ticks = note->length();

				if( len_ticks == 0 )
				{
					continue;
				}
				else if( len_ticks < 0 )
				{
					len_ticks = 4;
				}
				const int key = note->key() - m_startKey + 1;

				int pos_ticks = note->pos();

				int note_width = len_ticks * m_ppb / TimePos::ticksPerBar();
				const int x = ( pos_ticks - m_currentPosition ) *
						m_ppb / TimePos::ticksPerBar();
				// skip this note if not in visible area at all
				if (!(x + note_width >= 0 && x <= width() - m_whiteKeyWidth))
				{
					continue;
				}

				// is the note in visible area?
				if (note->key() > bottomKey && note->key() <= topKey)
				{

					// we've done and checked all, let's draw the note
					drawNoteRect(
						p, x + m_whiteKeyWidth, y_base - key * m_keyLineHeight, note_width,
						note, m_ghostNoteColor, m_ghostNoteTextColor, m_selectedNoteColor,
						m_ghostNoteOpacity, m_ghostNoteBorders, drawNoteNames);
				}

			}
		}
		// -- End ghost pattern

		for( const Note *note : m_pattern->notes() )
		{
			int len_ticks = note->length();

			if( len_ticks == 0 )
			{
				continue;
			}
			else if( len_ticks < 0 )
			{
				len_ticks = 4;
			}

			const int key = note->key() - m_startKey + 1;

			int pos_ticks = note->pos();

			int note_width = len_ticks * m_ppb / TimePos::ticksPerBar();
			const int x = ( pos_ticks - m_currentPosition ) *
					m_ppb / TimePos::ticksPerBar();
			// skip this note if not in visible area at all
			if (!(x + note_width >= 0 && x <= width() - m_whiteKeyWidth))
			{
				continue;
			}

			// is the note in visible area?
			if (note->key() > bottomKey && note->key() <= topKey)
			{

				// we've done and checked all, let's draw the note
				drawNoteRect(
					p, x + m_whiteKeyWidth, y_base - key * m_keyLineHeight, note_width,
					note, m_noteColor, m_noteTextColor, m_selectedNoteColor,
					m_noteOpacity, m_noteBorders, drawNoteNames);
			}

			// draw note editing stuff
			int editHandleTop = 0;
			if( m_noteEditMode == NoteEditVolume )
			{
				QColor color = m_barColor.lighter(30 + (note->getVolume() * 90 / MaxVolume));
				if( note->selected() )
				{
					color = m_selectedNoteColor;
				}
				p.setPen( QPen( color, NOTE_EDIT_LINE_WIDTH ) );

				editHandleTop = noteEditBottom() -
					( (float)( note->getVolume() - MinVolume ) ) /
					( (float)( MaxVolume - MinVolume ) ) *
					( (float)( noteEditBottom() - noteEditTop() ) );

				p.drawLine( QLineF ( noteEditLeft() + x + 0.5, editHandleTop + 0.5,
							noteEditLeft() + x + 0.5, noteEditBottom() + 0.5 ) );

			}
			else if( m_noteEditMode == NoteEditPanning )
			{
				QColor color = m_noteColor;
				if( note->selected() )
				{
					color = m_selectedNoteColor;
				}

				p.setPen( QPen( color, NOTE_EDIT_LINE_WIDTH ) );

				editHandleTop = noteEditBottom() -
					( (float)( note->getPanning() - PanningLeft ) ) /
					( (float)( (PanningRight - PanningLeft ) ) ) *
					( (float)( noteEditBottom() - noteEditTop() ) );

				p.drawLine( QLine( noteEditLeft() + x, noteEditTop() +
						( (float)( noteEditBottom() - noteEditTop() ) ) / 2.0f,
						    noteEditLeft() + x , editHandleTop ) );
			}
			editHandles << QPoint ( x + noteEditLeft(),
						editHandleTop );

			if( note->hasDetuningInfo() )
			{
				drawDetuningInfo(p, note, x + m_whiteKeyWidth, y_base - key * m_keyLineHeight);
				p.setClipRect(
					m_whiteKeyWidth,
					PR_TOP_MARGIN,
					width() - m_whiteKeyWidth,
					height() - PR_TOP_MARGIN);
			}
		}

		// -- Knife tool (draw cut line)
		if (m_action == ActionKnife)
		{
			auto xCoordOfTick = [this](int tick) {
				return m_whiteKeyWidth + (
					(tick - m_currentPosition) * m_ppb / TimePos::ticksPerBar());
			};
			Note* n = noteUnderMouse();
			if (n)
			{
				const int key = n->key() - m_startKey + 1;
				int y = y_base - key * m_keyLineHeight;

				int x = xCoordOfTick(m_knifeTickPos);

				if (x > xCoordOfTick(n->pos()) &&
					x < xCoordOfTick(n->pos() + n->length()))
				{
					p.setPen(QPen(m_knifeCutLineColor, 1));
					p.drawLine(x, y, x, y + m_keyLineHeight);

					setCursor(Qt::BlankCursor);
				}
				else
				{
					setCursor(Qt::ArrowCursor);
				}
			}
			else
			{
				setCursor(Qt::ArrowCursor);
			}
		}
		// -- End knife tool

		//draw current step recording notes
		for( const Note *note : m_stepRecorder.getCurStepNotes() )
		{
			int len_ticks = note->length();

			if( len_ticks == 0 )
			{
				continue;
			}

			const int key = note->key() - m_startKey + 1;

			int pos_ticks = note->pos();

			int note_width = len_ticks * m_ppb / TimePos::ticksPerBar();
			const int x = ( pos_ticks - m_currentPosition ) *
					m_ppb / TimePos::ticksPerBar();
			// skip this note if not in visible area at all
			if (!(x + note_width >= 0 && x <= width() - m_whiteKeyWidth))
			{
				continue;
			}

			// is the note in visible area?
			if (note->key() > bottomKey && note->key() <= topKey)
			{

				// we've done and checked all, let's draw the note
				drawNoteRect(
					p, x + m_whiteKeyWidth, y_base - key * m_keyLineHeight, note_width,
					note, m_stepRecorder.curStepNoteColor(), m_noteTextColor, m_selectedNoteColor,
					m_noteOpacity, m_noteBorders, drawNoteNames);
			}
		}

		p.setPen(QPen(m_noteColor, NOTE_EDIT_LINE_WIDTH + 2));
		p.drawPoints( editHandles );

	}
	else
	{
		QFont f = p.font();
		f.setBold( true );
		p.setFont( pointSize<14>( f ) );
		p.setPen( QApplication::palette().color( QPalette::Active,
							QPalette::BrightText ) );
		p.drawText(m_whiteKeyWidth + 20, PR_TOP_MARGIN + 40,
				tr( "Please open a pattern by double-clicking "
								"on it!" ) );
	}

	p.setClipRect(
		m_whiteKeyWidth,
		PR_TOP_MARGIN,
		width() - m_whiteKeyWidth,
		height() - PR_TOP_MARGIN - m_notesEditHeight - PR_BOTTOM_MARGIN);

	// now draw selection-frame
	int x = ( ( sel_pos_start - m_currentPosition ) * m_ppb ) /
						TimePos::ticksPerBar();
	int w = ( ( ( sel_pos_end - m_currentPosition ) * m_ppb ) /
						TimePos::ticksPerBar() ) - x;
	int y = (int) y_base - sel_key_start * m_keyLineHeight;
	int h = (int) y_base - sel_key_end * m_keyLineHeight - y;
	p.setPen(m_selectedNoteColor);
	p.setBrush( Qt::NoBrush );
	p.drawRect(x + m_whiteKeyWidth, y, w, h);

	// TODO: Get this out of paint event
	int l = ( hasValidPattern() )? (int) m_pattern->length() : 0;

	// reset scroll-range
	if( m_leftRightScroll->maximum() != l )
	{
		m_leftRightScroll->setRange( 0, l );
		m_leftRightScroll->setPageStep( l );
	}

	// set line colors
	QColor editAreaCol = QColor(m_lineColor);
	QColor currentKeyCol = QColor(m_beatLineColor);

	editAreaCol.setAlpha( 64 );
	currentKeyCol.setAlpha( 64 );

	// horizontal line for the key under the cursor
	if(hasValidPattern() && gui->pianoRoll()->hasFocus())
	{
		int key_num = getKey( mapFromGlobal( QCursor::pos() ).y() );
		p.fillRect( 10, keyAreaBottom() + 3 - m_keyLineHeight *
					( key_num - m_startKey + 1 ), width() - 10, m_keyLineHeight - 7, currentKeyCol );
	}

	// bar to resize note edit area
	p.setClipRect( 0, 0, width(), height() );
	p.fillRect( QRect( 0, keyAreaBottom(),
					width()-PR_RIGHT_MARGIN, NOTE_EDIT_RESIZE_BAR ), editAreaCol );

	if (gui->pianoRoll()->hasFocus())
	{
		const QPixmap * cursor = NULL;
		// draw current edit-mode-icon below the cursor
		switch( m_editMode )
		{
			case ModeDraw:
				if( m_mouseDownRight )
				{
					cursor = s_toolErase;
				}
				else if( m_action == ActionMoveNote )
				{
					cursor = s_toolMove;
				}
				else
				{
					cursor = s_toolDraw;
				}
				break;
			case ModeErase: cursor = s_toolErase; break;
			case ModeSelect: cursor = s_toolSelect; break;
			case ModeEditDetuning: cursor = s_toolOpen; break;
			case ModeEditKnife: cursor = s_toolKnife; break;
		}
		QPoint mousePosition = mapFromGlobal( QCursor::pos() );
		if( cursor != NULL && mousePosition.y() > keyAreaTop() && mousePosition.x() > noteEditLeft())
		{
			p.drawPixmap( mousePosition + QPoint( 8, 8 ), *cursor );
		}
	}
}




void PianoRoll::updateScrollbars()
{
	m_leftRightScroll->setGeometry(
		m_whiteKeyWidth,
		height() - SCROLLBAR_SIZE,
		width() - m_whiteKeyWidth,
		SCROLLBAR_SIZE
	);
	m_topBottomScroll->setGeometry(
		width() - SCROLLBAR_SIZE,
		keyAreaTop(),
		SCROLLBAR_SIZE,
		height() - keyAreaTop() - SCROLLBAR_SIZE
	);
	int pianoAreaHeight = keyAreaBottom() - keyAreaTop();
	int numKeysVisible = pianoAreaHeight / m_keyLineHeight;
	m_totalKeysToScroll = qMax(0, NumKeys - numKeysVisible);
	m_topBottomScroll->setRange(0, m_totalKeysToScroll);
	if (m_startKey > m_totalKeysToScroll)
	{
		m_startKey = qMax(0, m_totalKeysToScroll);
	}
	m_topBottomScroll->setValue(m_totalKeysToScroll - m_startKey);
}

// responsible for moving/resizing scrollbars after window-resizing
void PianoRoll::resizeEvent(QResizeEvent * re)
{
	updatePositionLineHeight();
	updateScrollbars();
	Engine::getSong()->getPlayPos(Song::Mode_PlayPattern)
		.m_timeLine->setFixedWidth(width());
	update();
}




void PianoRoll::wheelEvent(QWheelEvent * we )
{
	we->accept();
	// handle wheel events for note edit area - for editing note vol/pan with mousewheel
	if(position(we).x() > noteEditLeft() && position(we).x() < noteEditRight()
	&& position(we).y() > noteEditTop() && position(we).y() < noteEditBottom())
	{
		if (!hasValidPattern()) {return;}
		// get values for going through notes
		int pixel_range = 8;
		int x = position(we).x() - m_whiteKeyWidth;
		int ticks_start = ( x - pixel_range / 2 ) *
					TimePos::ticksPerBar() / m_ppb + m_currentPosition;
		int ticks_end = ( x + pixel_range / 2 ) *
					TimePos::ticksPerBar() / m_ppb + m_currentPosition;

		// When alt is pressed we only edit the note under the cursor
		bool altPressed = we->modifiers() & Qt::AltModifier;
		// go through notes to figure out which one we want to change
		NoteVector nv;
		for ( Note * i : m_pattern->notes() )
		{
			if( i->withinRange( ticks_start, ticks_end ) || ( i->selected() && !altPressed ) )
			{
				nv += i;
			}
		}
		if( nv.size() > 0 )
		{
			const int step = we->angleDelta().y() > 0 ? 1 : -1;
			if( m_noteEditMode == NoteEditVolume )
			{
				for ( Note * n : nv )
				{
					volume_t vol = qBound<int>( MinVolume, n->getVolume() + step, MaxVolume );
					n->setVolume( vol );
				}
				bool allVolumesEqual = std::all_of( nv.begin(), nv.end(),
					[nv](const Note *note)
					{
						return note->getVolume() == nv[0]->getVolume();
					});
				if ( allVolumesEqual )
				{
					// show the volume hover-text only if all notes have the
					// same volume
					showVolTextFloat(nv[0]->getVolume(), position(we), 1000);
				}
			}
			else if( m_noteEditMode == NoteEditPanning )
			{
				for ( Note * n : nv )
				{
					panning_t pan = qBound<int>( PanningLeft, n->getPanning() + step, PanningRight );
					n->setPanning( pan );
				}
				bool allPansEqual = std::all_of( nv.begin(), nv.end(),
					[nv](const Note *note)
					{
						return note->getPanning() == nv[0]->getPanning();
					});
				if ( allPansEqual )
				{
					// show the pan hover-text only if all notes have the same
					// panning
					showPanTextFloat( nv[0]->getPanning(), position( we ), 1000 );
				}
			}
			update();
		}
	}

	// not in note edit area, so handle scrolling/zooming and quantization change
	else
	if( we->modifiers() & Qt::ControlModifier && we->modifiers() & Qt::AltModifier )
	{
		int q = m_quantizeModel.value();
		if((we->angleDelta().x() + we->angleDelta().y()) > 0) // alt + scroll becomes horizontal scroll on KDE
		{
			q--;
		}
		else if((we->angleDelta().x() + we->angleDelta().y()) < 0) // alt + scroll becomes horizontal scroll on KDE
		{
			q++;
		}
		q = qBound( 0, q, m_quantizeModel.size() - 1 );
		m_quantizeModel.setValue( q );
	}
	else if( we->modifiers() & Qt::ControlModifier && we->modifiers() & Qt::ShiftModifier )
	{
		int l = m_noteLenModel.value();
		if(we->angleDelta().y() > 0)
		{
			l--;
		}
		else if(we->angleDelta().y() < 0)
		{
			l++;
		}
		l = qBound( 0, l, m_noteLenModel.size() - 1 );
		m_noteLenModel.setValue( l );
	}
	else if( we->modifiers() & Qt::ControlModifier )
	{
		int z = m_zoomingModel.value();
		if(we->angleDelta().y() > 0)
		{
			z++;
		}
		else if(we->angleDelta().y() < 0)
		{
			z--;
		}
		z = qBound( 0, z, m_zoomingModel.size() - 1 );

		int x = (position(we).x() - m_whiteKeyWidth) * TimePos::ticksPerBar();
		// ticks based on the mouse x-position where the scroll wheel was used
		int ticks = x / m_ppb;
		// what would be the ticks in the new zoom level on the very same mouse x
		int newTicks = x / (DEFAULT_PR_PPB * m_zoomLevels[z]);
		// scroll so the tick "selected" by the mouse x doesn't move on the screen
		m_leftRightScroll->setValue(m_leftRightScroll->value() + ticks - newTicks);
		// update combobox with zooming-factor
		m_zoomingModel.setValue( z );
	}

	// FIXME: Reconsider if determining orientation is necessary in Qt6.
	else if(abs(we->angleDelta().x()) > abs(we->angleDelta().y())) // scrolling is horizontal
	{
		m_leftRightScroll->setValue(m_leftRightScroll->value() -
							we->angleDelta().x() * 2 / 15);
	}
	else if(we->modifiers() & Qt::ShiftModifier)
	{
		m_leftRightScroll->setValue(m_leftRightScroll->value() -
							we->angleDelta().y() * 2 / 15);
	}
	else
	{
		m_topBottomScroll->setValue(m_topBottomScroll->value() -
							we->angleDelta().y() / 30);
	}
}




void PianoRoll::focusOutEvent( QFocusEvent * )
{
	if( hasValidPattern() )
	{
		for( int i = 0; i < NumKeys; ++i )
		{
			m_pattern->instrumentTrack()->pianoModel()->midiEventProcessor()->processInEvent( MidiEvent( MidiNoteOff, -1, i, 0 ) );
			m_pattern->instrumentTrack()->pianoModel()->setKeyState( i, false );
		}
	}
	if (m_editMode == ModeEditKnife) {
		m_editMode = m_knifeMode;
		m_action = ActionNone;
	} else {
		m_editMode = m_ctrlMode;
	}
	update();
}

void PianoRoll::focusInEvent( QFocusEvent * ev )
{
	if ( hasValidPattern() )
	{
		// Assign midi device
		m_pattern->instrumentTrack()->autoAssignMidiDevice(true);
	}
	QWidget::focusInEvent(ev);
}



int PianoRoll::getKey(int y) const
{
	// handle case that very top pixel maps to next key above
	if (y - keyAreaTop() <= 1) { y = keyAreaTop() + 2; }
	int key_num = qBound(
		0,
		// add + 1 to stay within the grid lines
		((keyAreaBottom() - y + 1) / m_keyLineHeight) + m_startKey,
		NumKeys - 1
	);
	return key_num;
}

QList<int> PianoRoll::getAllOctavesForKey( int keyToMirror ) const
{
	QList<int> keys;

	for (int i=keyToMirror % KeysPerOctave; i < NumKeys; i += KeysPerOctave)
	{
		keys.append(i);
	}

	return keys;
}

Song::PlayModes PianoRoll::desiredPlayModeForAccompany() const
{
	if( m_pattern->getTrack()->trackContainer() ==
					Engine::getBBTrackContainer() )
	{
		return Song::Mode_PlayBB;
	}
	return Song::Mode_PlaySong;
}




void PianoRoll::play()
{
	if( ! hasValidPattern() )
	{
		return;
	}

	if( Engine::getSong()->playMode() != Song::Mode_PlayPattern )
	{
		Engine::getSong()->playPattern( m_pattern );
	}
	else
	{
		Engine::getSong()->togglePause();
	}
}




void PianoRoll::record()
{
	if( Engine::getSong()->isPlaying() )
	{
		stop();
	}
	if( m_recording || ! hasValidPattern() )
	{
		return;
	}

	m_pattern->addJournalCheckPoint();
	m_recording = true;

	Engine::getSong()->playPattern( m_pattern, false );
}




void PianoRoll::recordAccompany()
{
	if( Engine::getSong()->isPlaying() )
	{
		stop();
	}
	if( m_recording || ! hasValidPattern() )
	{
		return;
	}

	m_pattern->addJournalCheckPoint();
	m_recording = true;

	if( m_pattern->getTrack()->trackContainer() == Engine::getSong() )
	{
		Engine::getSong()->playSong();
	}
	else
	{
		Engine::getSong()->playBB();
	}
}




bool PianoRoll::toggleStepRecording()
{
	if(m_stepRecorder.isRecording())
	{
		m_stepRecorder.stop();
	}
	else
	{
		if(hasValidPattern())
		{
			if(Engine::getSong()->isPlaying())
			{
				m_stepRecorder.start(0, newNoteLen());
			}
			else
			{
				m_stepRecorder.start(
					Engine::getSong()->getPlayPos(
						Song::Mode_PlayPattern), newNoteLen());
			}
		}
	}

	return m_stepRecorder.isRecording();;
}




void PianoRoll::stop()
{
	Engine::getSong()->stop();
	m_recording = false;
	m_scrollBack = ( m_timeLine->autoScroll() == TimeLineWidget::AutoScrollEnabled );
}




void PianoRoll::startRecordNote(const Note & n )
{
	if(hasValidPattern())
	{
		if( m_recording &&
			Engine::getSong()->isPlaying() &&
			(Engine::getSong()->playMode() == desiredPlayModeForAccompany() ||
			Engine::getSong()->playMode() == Song::Mode_PlayPattern ))
		{
			TimePos sub;
			if( Engine::getSong()->playMode() == Song::Mode_PlaySong )
			{
				sub = m_pattern->startPosition();
			}
			Note n1( 1, Engine::getSong()->getPlayPos(
						Engine::getSong()->playMode() ) - sub,
					n.key(), n.getVolume(), n.getPanning() );
			if( n1.pos() >= 0 )
			{
				m_recordingNotes << n1;
			}
		}
		else if (m_stepRecorder.isRecording())
		{
			m_stepRecorder.notePressed(n);
		}
	}
}




void PianoRoll::finishRecordNote(const Note & n )
{
	if(hasValidPattern())
	{
		if( m_recording &&
			Engine::getSong()->isPlaying() &&
				( Engine::getSong()->playMode() ==
						desiredPlayModeForAccompany() ||
					Engine::getSong()->playMode() ==
						Song::Mode_PlayPattern ) )
		{
			for( QList<Note>::Iterator it = m_recordingNotes.begin();
						it != m_recordingNotes.end(); ++it )
			{
				if( it->key() == n.key() )
				{
					Note n1( n.length(), it->pos(),
							it->key(), it->getVolume(),
							it->getPanning() );
					n1.quantizeLength( quantization() );
					m_pattern->addNote( n1 );
					update();
					m_recordingNotes.erase( it );
					break;
				}
			}
		}
		else if (m_stepRecorder.isRecording())
		{
			m_stepRecorder.noteReleased(n);
		}
	}
}




void PianoRoll::horScrolled(int new_pos )
{
	m_currentPosition = new_pos;
	m_stepRecorderWidget.setCurrentPosition(m_currentPosition);
	emit positionChanged( m_currentPosition );
	update();
}




void PianoRoll::verScrolled( int new_pos )
{
	// revert value
	m_startKey = qMax(0, m_totalKeysToScroll - new_pos);

	update();
}




void PianoRoll::setEditMode(int mode)
{
	m_ctrlMode = m_editMode = (EditModes) mode;
}




void PianoRoll::selectAll()
{
	if( ! hasValidPattern() )
	{
		return;
	}

	// if first_time = true, we HAVE to set the vars for select
	bool first_time = true;

	for( const Note *note : m_pattern->notes() )
	{
		int len_ticks = static_cast<int>( note->length() ) > 0 ?
				static_cast<int>( note->length() ) : 1;

		const int key = note->key();

		int pos_ticks = note->pos();
		if( key <= m_selectStartKey || first_time )
		{
			// if we move start-key down, we have to add
			// the difference between old and new start-key
			// to m_selectedKeys, otherwise the selection
			// is just moved down...
			m_selectedKeys += m_selectStartKey
							- ( key - 1 );
			m_selectStartKey = key - 1;
		}
		if( key >= m_selectedKeys + m_selectStartKey ||
							first_time )
		{
			m_selectedKeys = key - m_selectStartKey;
		}
		if( pos_ticks < m_selectStartTick ||
							first_time )
		{
			m_selectStartTick = pos_ticks;
		}
		if( pos_ticks + len_ticks >
			m_selectStartTick + m_selectedTick ||
							first_time )
		{
			m_selectedTick = pos_ticks +
						len_ticks -
						m_selectStartTick;
		}
		first_time = false;
	}
}




// returns vector with pointers to all selected notes
NoteVector PianoRoll::getSelectedNotes() const
{
	NoteVector selectedNotes;

	if (hasValidPattern())
	{
		for( Note *note : m_pattern->notes() )
		{
			if( note->selected() )
			{
				selectedNotes.push_back( note );
			}
		}
	}
	return selectedNotes;
}

// selects all notess associated with m_lastKey
void PianoRoll::selectNotesOnKey()
{
	if (hasValidPattern()) {
		for (Note * note : m_pattern->notes()) {
			if (note->key() == m_lastKey) {
				note->setSelected(true);
			}
		}
	}
}

void PianoRoll::enterValue( NoteVector* nv )
{

	if( m_noteEditMode == NoteEditVolume )
	{
		bool ok;
		int new_val;
		new_val = QInputDialog::getInt(	this, "Piano roll: note velocity",
					tr( "Please enter a new value between %1 and %2:" ).
						arg( MinVolume ).arg( MaxVolume ),
					(*nv)[0]->getVolume(),
					MinVolume, MaxVolume, 1, &ok );

		if( ok )
		{
			for ( Note * n : *nv )
			{
				n->setVolume( new_val );
			}
			m_lastNoteVolume = new_val;
		}
	}
	else if( m_noteEditMode == NoteEditPanning )
	{
		bool ok;
		int new_val;
		new_val = QInputDialog::getInt(	this, "Piano roll: note panning",
					tr( "Please enter a new value between %1 and %2:" ).
							arg( PanningLeft ).arg( PanningRight ),
						(*nv)[0]->getPanning(),
						PanningLeft, PanningRight, 1, &ok );

		if( ok )
		{
			for ( Note * n : *nv )
			{
				n->setPanning( new_val );
			}
			m_lastNotePanning = new_val;
		}

	}
}


void PianoRoll::updateYScroll()
{
	m_topBottomScroll->setGeometry(
		width() - SCROLLBAR_SIZE,
		keyAreaTop(),
		SCROLLBAR_SIZE,
		height() - keyAreaTop() - SCROLLBAR_SIZE
	);
	int total_pixels = m_octaveHeight * NumOctaves - (keyAreaBottom() - keyAreaTop());
	m_totalKeysToScroll = qMax(0, total_pixels * KeysPerOctave / m_octaveHeight);

	m_topBottomScroll->setRange(0, m_totalKeysToScroll);

	if(m_startKey > m_totalKeysToScroll)
	{
		m_startKey = qMax(0, m_totalKeysToScroll);
	}
	m_topBottomScroll->setValue(m_totalKeysToScroll - m_startKey);
}


void PianoRoll::copyToClipboard( const NoteVector & notes ) const
{
	// For copyString() and MimeType enum class
	using namespace Clipboard;

	DataFile dataFile( DataFile::ClipboardData );
	QDomElement note_list = dataFile.createElement( "note-list" );
	dataFile.content().appendChild( note_list );

	TimePos start_pos( notes.front()->pos().getBar(), 0 );
	for( const Note *note : notes )
	{
		Note clip_note( *note );
		clip_note.setPos( clip_note.pos( start_pos ) );
		clip_note.saveState( dataFile, note_list );
	}

	copyString( dataFile.toString(), MimeType::Default );
}




void PianoRoll::copySelectedNotes()
{
	NoteVector selected_notes = getSelectedNotes();

	if( ! selected_notes.empty() )
	{
		copyToClipboard( selected_notes );
	}
}




void PianoRoll::cutSelectedNotes()
{
	if( ! hasValidPattern() )
	{
		return;
	}

	NoteVector selected_notes = getSelectedNotes();

	if( ! selected_notes.empty() )
	{
		m_pattern->addJournalCheckPoint();

		copyToClipboard( selected_notes );

		Engine::getSong()->setModified();

		for( Note *note : selected_notes )
		{
			// note (the memory of it) is also deleted by
			// pattern::removeNote(...) so we don't have to do that
			m_pattern->removeNote( note );
		}
	}

	update();
	gui->songEditor()->update();
}




void PianoRoll::pasteNotes()
{
	// For getString() and MimeType enum class
	using namespace Clipboard;

	if( ! hasValidPattern() )
	{
		return;
	}

	QString value = getString( MimeType::Default );

	if( ! value.isEmpty() )
	{
		DataFile dataFile( value.toUtf8() );

		QDomNodeList list = dataFile.elementsByTagName( Note::classNodeName() );

		// remove selection and select the newly pasted notes
		clearSelectedNotes();

		if( ! list.isEmpty() )
		{
			m_pattern->addJournalCheckPoint();
		}

		for( int i = 0; ! list.item( i ).isNull(); ++i )
		{
			// create the note
			Note cur_note;
			cur_note.restoreState( list.item( i ).toElement() );
			cur_note.setPos( cur_note.pos() + Note::quantized( m_timeLine->pos(), quantization() ) );

			// select it
			cur_note.setSelected( true );

			// add to pattern
			m_pattern->addNote( cur_note, false );
		}

		// we only have to do the following lines if we pasted at
		// least one note...
		Engine::getSong()->setModified();
		update();
		gui->songEditor()->update();
	}
}




//Return false if no notes are deleted
bool PianoRoll::deleteSelectedNotes()
{
	if (!hasValidPattern()) { return false; }

	auto selectedNotes = getSelectedNotes();
	if (selectedNotes.empty()) { return false; }

	m_pattern->addJournalCheckPoint();

	for (Note* note: selectedNotes) { m_pattern->removeNote( note ); }

	Engine::getSong()->setModified();
	update();
	gui->songEditor()->update();
	return true;
}




void PianoRoll::autoScroll( const TimePos & t )
{
	const int w = width() - m_whiteKeyWidth;
	if( t > m_currentPosition + w * TimePos::ticksPerBar() / m_ppb )
	{
		m_leftRightScroll->setValue( t.getBar() * TimePos::ticksPerBar() );
	}
	else if( t < m_currentPosition )
	{
		TimePos t2 = qMax( t - w * TimePos::ticksPerBar() *
					TimePos::ticksPerBar() / m_ppb, (tick_t) 0 );
		m_leftRightScroll->setValue( t2.getBar() * TimePos::ticksPerBar() );
	}
	m_scrollBack = false;
}




void PianoRoll::updatePosition( const TimePos & t )
{
	if( ( Engine::getSong()->isPlaying()
			&& Engine::getSong()->playMode() == Song::Mode_PlayPattern
			&& m_timeLine->autoScroll() == TimeLineWidget::AutoScrollEnabled
		) || m_scrollBack )
	{
		autoScroll( t );
	}
	const int pos = m_timeLine->pos() * m_ppb / TimePos::ticksPerBar();
	if (pos >= m_currentPosition && pos <= m_currentPosition + width() - m_whiteKeyWidth)
	{
		m_positionLine->show();
		m_positionLine->move(pos - (m_positionLine->width() - 1) - m_currentPosition + m_whiteKeyWidth, keyAreaTop());
	}
	else
	{
		m_positionLine->hide();
	}
}


void PianoRoll::updatePositionLineHeight()
{
	m_positionLine->setFixedHeight(keyAreaBottom() - keyAreaTop());
}




void PianoRoll::updatePositionAccompany( const TimePos & t )
{
	Song * s = Engine::getSong();

	if( m_recording && hasValidPattern() &&
					s->playMode() != Song::Mode_PlayPattern )
	{
		TimePos pos = t;
		if( s->playMode() != Song::Mode_PlayBB )
		{
			pos -= m_pattern->startPosition();
		}
		if( (int) pos > 0 )
		{
			s->getPlayPos( Song::Mode_PlayPattern ).setTicks( pos );
			autoScroll( pos );
		}
	}
}


void PianoRoll::updatePositionStepRecording( const TimePos & t )
{
	if( m_stepRecorder.isRecording() )
	{
		autoScroll( t );
	}
}


void PianoRoll::zoomingChanged()
{
	m_ppb = m_zoomLevels[m_zoomingModel.value()] * DEFAULT_PR_PPB;

	assert( m_ppb > 0 );

	m_timeLine->setPixelsPerBar( m_ppb );
	m_stepRecorderWidget.setPixelsPerBar( m_ppb );
	m_positionLine->zoomChange(m_zoomLevels[m_zoomingModel.value()]);

	update();
}


void PianoRoll::zoomingYChanged()
{
	m_keyLineHeight = m_zoomYLevels[m_zoomingYModel.value()] * DEFAULT_KEY_LINE_HEIGHT;
	m_octaveHeight = m_keyLineHeight * KeysPerOctave;
	m_whiteKeySmallHeight = qFloor(m_keyLineHeight * 1.5);
	m_whiteKeyBigHeight = m_keyLineHeight * 2;
	m_blackKeyHeight = m_keyLineHeight; //round(m_keyLineHeight * 1.3333);

	updateYScroll();
	update();
}


void PianoRoll::quantizeChanged()
{
	update();
}

void PianoRoll::noteLengthChanged()
{
	m_stepRecorder.setStepsLength(newNoteLen());
	update();
}

void PianoRoll::keyChanged()
{
	markSemiTone(stmaMarkCurrentScale, false);
}

int PianoRoll::quantization() const
{
	if( m_quantizeModel.value() == 0 )
	{
		if( m_noteLenModel.value() > 0 )
		{
			return newNoteLen();
		}
		else
		{
			return DefaultTicksPerBar / 16;
		}
	}

	return DefaultTicksPerBar / Quantizations[m_quantizeModel.value() - 1];
}


void PianoRoll::quantizeNotes()
{
	if( ! hasValidPattern() )
	{
		return;
	}

	m_pattern->addJournalCheckPoint();

	NoteVector notes = getSelectedNotes();

	if( notes.empty() )
	{
		for( Note* n : m_pattern->notes() )
		{
			notes.push_back( n );
		}
	}

	for( Note* n : notes )
	{
		if( n->length() == TimePos( 0 ) )
		{
			continue;
		}

		Note copy(*n);
		m_pattern->removeNote( n );
		copy.quantizePos( quantization() );
		m_pattern->addNote( copy );
	}

	update();
	gui->songEditor()->update();
	Engine::getSong()->setModified();
}




void PianoRoll::updateSemiToneMarkerMenu()
{
	auto cti = InstrumentFunctionNoteStacking::ChordTable::getInstance();
	auto scale = cti.getScaleByName(m_scaleModel.currentText());
	auto chord = cti.getChordByName(m_chordModel.currentText());

	emit semiToneMarkerMenuScaleSetEnabled( ! scale.isEmpty() );
	emit semiToneMarkerMenuChordSetEnabled( ! chord.isEmpty() );
}




TimePos PianoRoll::newNoteLen() const
{
	if( m_noteLenModel.value() == 0 )
	{
		return m_lenOfNewNotes;
	}

	QString text = m_noteLenModel.currentText();
	return DefaultTicksPerBar / text.right( text.length() - 2 ).toInt();
}




bool PianoRoll::mouseOverNote()
{
	return hasValidPattern() && noteUnderMouse() != NULL;
}




Note * PianoRoll::noteUnderMouse()
{
	QPoint pos = mapFromGlobal( QCursor::pos() );

	if (pos.x() <= m_whiteKeyWidth
		|| pos.x() > width() - SCROLLBAR_SIZE
		|| pos.y() < PR_TOP_MARGIN
		|| pos.y() > keyAreaBottom() )
	{
		return nullptr;
	}

	int key_num = getKey( pos.y() );
	int pos_ticks = (pos.x() - m_whiteKeyWidth) *
			TimePos::ticksPerBar() / m_ppb + m_currentPosition;

	// loop through whole note-vector...
	for( Note* const& note : m_pattern->notes() )
	{
		// and check whether the cursor is over an
		// existing note
		if( pos_ticks >= note->pos()
				&& pos_ticks <= note->endPos()
				&& note->key() == key_num
				&& note->length() > 0 )
		{
			return note;
		}
	}

	return nullptr;
}

void PianoRoll::changeSnapMode()
{
	//	gridNudge,
	//	gridSnap,
	//	gridFree - to be implemented

	m_gridMode = static_cast<GridMode>(m_snapModel.value());
}

PianoRollWindow::PianoRollWindow() :
	Editor(true, true),
	m_editor(new PianoRoll())
{
	setCentralWidget( m_editor );

	m_playAction->setToolTip(tr( "Play/pause current pattern (Space)" ) );
	m_recordAction->setToolTip(tr( "Record notes from MIDI-device/channel-piano" ) );
	m_recordAccompanyAction->setToolTip( tr( "Record notes from MIDI-device/channel-piano while playing song or BB track" ) );
	m_toggleStepRecordingAction->setToolTip( tr( "Record notes from MIDI-device/channel-piano, one step at the time" ) );
	m_stopAction->setToolTip( tr( "Stop playing of current pattern (Space)" ) );

	DropToolBar *notesActionsToolBar = addDropToolBarToTop( tr( "Edit actions" ) );

	// init edit-buttons at the top
	ActionGroup* editModeGroup = new ActionGroup( this );
	QAction* drawAction = editModeGroup->addAction( embed::getIconPixmap( "edit_draw" ), tr( "Draw mode (Shift+D)" ) );
	QAction* eraseAction = editModeGroup->addAction( embed::getIconPixmap( "edit_erase" ), tr("Erase mode (Shift+E)" ) );
	QAction* selectAction = editModeGroup->addAction( embed::getIconPixmap( "edit_select" ), tr( "Select mode (Shift+S)" ) );
	QAction* pitchBendAction = editModeGroup->addAction( embed::getIconPixmap( "automation" ), tr("Pitch Bend mode (Shift+T)" ) );

	drawAction->setChecked( true );

	drawAction->setShortcut( Qt::SHIFT | Qt::Key_D );
	eraseAction->setShortcut( Qt::SHIFT | Qt::Key_E );
	selectAction->setShortcut( Qt::SHIFT | Qt::Key_S );
	pitchBendAction->setShortcut( Qt::SHIFT | Qt::Key_T );

	connect( editModeGroup, SIGNAL( triggered( int ) ), m_editor, SLOT( setEditMode( int ) ) );

	QAction* quantizeAction = new QAction(embed::getIconPixmap( "quantize" ), tr( "Quantize" ), this );
	connect( quantizeAction, SIGNAL( triggered() ), m_editor, SLOT( quantizeNotes() ) );

	notesActionsToolBar->addAction( drawAction );
	notesActionsToolBar->addAction( eraseAction );
	notesActionsToolBar->addAction( selectAction );
	notesActionsToolBar->addAction( pitchBendAction );
	notesActionsToolBar->addSeparator();
	notesActionsToolBar->addAction( quantizeAction );

	// Copy + paste actions
	DropToolBar *copyPasteActionsToolBar =  addDropToolBarToTop( tr( "Copy paste controls" ) );

	QAction* cutAction = new QAction(embed::getIconPixmap( "edit_cut" ),
								tr( "Cut (%1+X)" ).arg(UI_CTRL_KEY), this );

	QAction* copyAction = new QAction(embed::getIconPixmap( "edit_copy" ),
								 tr( "Copy (%1+C)" ).arg(UI_CTRL_KEY), this );

	QAction* pasteAction = new QAction(embed::getIconPixmap( "edit_paste" ),
					tr( "Paste (%1+V)" ).arg(UI_CTRL_KEY), this );

	cutAction->setShortcut( Qt::CTRL | Qt::Key_X );
	copyAction->setShortcut( Qt::CTRL | Qt::Key_C );
	pasteAction->setShortcut( Qt::CTRL | Qt::Key_V );

	connect( cutAction, SIGNAL( triggered() ), m_editor, SLOT( cutSelectedNotes() ) );
	connect( copyAction, SIGNAL( triggered() ), m_editor, SLOT( copySelectedNotes() ) );
	connect( pasteAction, SIGNAL( triggered() ), m_editor, SLOT( pasteNotes() ) );

	copyPasteActionsToolBar->addAction( cutAction );
	copyPasteActionsToolBar->addAction( copyAction );
	copyPasteActionsToolBar->addAction( pasteAction );


	DropToolBar *timeLineToolBar = addDropToolBarToTop( tr( "Timeline controls" ) );
	m_editor->m_timeLine->addToolButtons( timeLineToolBar );

	// -- Note modifier tools
	QToolButton * noteToolsButton = new QToolButton(m_toolBar);
	noteToolsButton->setIcon(embed::getIconPixmap("tool"));
	noteToolsButton->setPopupMode(QToolButton::InstantPopup);

	QAction * glueAction = new QAction(embed::getIconPixmap("glue"),
				tr("Glue"), noteToolsButton);
	connect(glueAction, SIGNAL(triggered()), m_editor, SLOT(glueNotes()));
	glueAction->setShortcut( Qt::SHIFT | Qt::Key_G );

	QAction * knifeAction = new QAction(embed::getIconPixmap("edit_knife"),
				tr("Knife"), noteToolsButton);
	connect(knifeAction, &QAction::triggered, m_editor, &PianoRoll::setKnifeAction);
	knifeAction->setShortcut( Qt::SHIFT | Qt::Key_K );
        
	QAction* fillAction = new QAction(embed::getIconPixmap("fill"), tr("Fill"), noteToolsButton);
	connect(fillAction, &QAction::triggered, [this](){ m_editor->fitNoteLengths(true); });
	fillAction->setShortcut(Qt::SHIFT | Qt::Key_F);

	QAction* cutOverlapsAction = new QAction(embed::getIconPixmap("cut_overlaps"), tr("Cut overlaps"), noteToolsButton);
	connect(cutOverlapsAction, &QAction::triggered, [this](){ m_editor->fitNoteLengths(false); });
	cutOverlapsAction->setShortcut(Qt::SHIFT | Qt::Key_C);

	QAction* minLengthAction = new QAction(embed::getIconPixmap("min_length"), tr("Min length as last"), noteToolsButton);
	connect(minLengthAction, &QAction::triggered, [this](){ m_editor->constrainNoteLengths(false); });

	QAction* maxLengthAction = new QAction(embed::getIconPixmap("max_length"), tr("Max length as last"), noteToolsButton);
	connect(maxLengthAction, &QAction::triggered, [this](){ m_editor->constrainNoteLengths(true); });

	noteToolsButton->addAction(glueAction);
	noteToolsButton->addAction(knifeAction);
	noteToolsButton->addAction(fillAction);
	noteToolsButton->addAction(cutOverlapsAction);
	noteToolsButton->addAction(minLengthAction);
	noteToolsButton->addAction(maxLengthAction);

	notesActionsToolBar->addWidget(noteToolsButton);

	addToolBarBreak();


	DropToolBar *zoomAndNotesToolBar = addDropToolBarToTop( tr( "Zoom and note controls" ) );

	QLabel * zoom_lbl = new QLabel( m_toolBar );
	zoom_lbl->setPixmap( embed::getIconPixmap( "zoom_x" ) );

	m_zoomingComboBox = new ComboBox( m_toolBar );
	m_zoomingComboBox->setModel( &m_editor->m_zoomingModel );
	m_zoomingComboBox->setFixedSize( 64, ComboBox::DEFAULT_HEIGHT );
	m_zoomingComboBox->setToolTip( tr( "Horizontal zooming") );

	QLabel * zoom_y_lbl = new QLabel(m_toolBar);
	zoom_y_lbl->setPixmap(embed::getIconPixmap("zoom_y"));

	m_zoomingYComboBox = new ComboBox(m_toolBar);
	m_zoomingYComboBox->setModel(&m_editor->m_zoomingYModel);
	m_zoomingYComboBox->setFixedSize(64, ComboBox::DEFAULT_HEIGHT);
	m_zoomingYComboBox->setToolTip(tr("Vertical zooming"));

	// setup quantize-stuff
	QLabel * quantize_lbl = new QLabel( m_toolBar );
	quantize_lbl->setPixmap( embed::getIconPixmap( "quantize" ) );

	m_quantizeComboBox = new ComboBox( m_toolBar );
	m_quantizeComboBox->setModel( &m_editor->m_quantizeModel );
	m_quantizeComboBox->setFixedSize( 64, ComboBox::DEFAULT_HEIGHT );
	m_quantizeComboBox->setToolTip( tr( "Quantization") );

	// setup note-len-stuff
	QLabel * note_len_lbl = new QLabel( m_toolBar );
	note_len_lbl->setPixmap( embed::getIconPixmap( "note" ) );

	m_noteLenComboBox = new ComboBox( m_toolBar );
	m_noteLenComboBox->setModel( &m_editor->m_noteLenModel );
	m_noteLenComboBox->setFixedSize( 105, ComboBox::DEFAULT_HEIGHT );
	m_noteLenComboBox->setToolTip( tr( "Note length") );

	// setup key-stuff
	m_keyComboBox = new ComboBox(m_toolBar);
	m_keyComboBox->setModel(&m_editor->m_keyModel);
	m_keyComboBox->setFixedSize(72, ComboBox::DEFAULT_HEIGHT);
	m_keyComboBox->setToolTip(tr("Key"));

	// setup scale-stuff
	QLabel * scale_lbl = new QLabel( m_toolBar );
	scale_lbl->setPixmap( embed::getIconPixmap( "scale" ) );

	m_scaleComboBox = new ComboBox( m_toolBar );
	m_scaleComboBox->setModel( &m_editor->m_scaleModel );
	m_scaleComboBox->setFixedSize( 105, ComboBox::DEFAULT_HEIGHT );
	m_scaleComboBox->setToolTip( tr( "Scale") );

	// setup chord-stuff
	QLabel * chord_lbl = new QLabel( m_toolBar );
	chord_lbl->setPixmap( embed::getIconPixmap( "chord" ) );

	m_chordComboBox = new ComboBox( m_toolBar );
	m_chordComboBox->setModel( &m_editor->m_chordModel );
	m_chordComboBox->setFixedSize( 105, ComboBox::DEFAULT_HEIGHT );
	m_chordComboBox->setToolTip( tr( "Chord" ) );

	// setup snap-stuff
	QLabel* snapLbl = new QLabel(m_toolBar);
	snapLbl->setPixmap(embed::getIconPixmap("gridmode"));

	m_snapComboBox = new ComboBox(m_toolBar);
	m_snapComboBox->setModel(&m_editor->m_snapModel);
	m_snapComboBox->setFixedSize(105, ComboBox::DEFAULT_HEIGHT);
	m_snapComboBox->setToolTip(tr("Snap mode"));

	// -- Clear ghost pattern button
	m_clearGhostButton = new QPushButton( m_toolBar );
	m_clearGhostButton->setIcon( embed::getIconPixmap( "clear_ghost_note" ) );
	m_clearGhostButton->setToolTip( tr( "Clear ghost notes" ) );
	m_clearGhostButton->setEnabled( false );
	connect( m_clearGhostButton, SIGNAL( clicked() ), m_editor, SLOT( clearGhostPattern() ) );
	connect( m_editor, SIGNAL( ghostPatternSet( bool ) ), this, SLOT( ghostPatternSet( bool ) ) );

	// Wrap label icons and comboboxes in a single widget so when
	// the window is resized smaller in width it hides both
	QWidget * zoom_widget = new QWidget();
	QHBoxLayout * zoom_hbox = new QHBoxLayout();
	zoom_hbox->setContentsMargins(0, 0, 0, 0);
	zoom_hbox->addWidget(zoom_lbl);
	zoom_hbox->addWidget(m_zoomingComboBox);
	zoom_widget->setLayout(zoom_hbox);
	zoomAndNotesToolBar->addWidget(zoom_widget);

	QWidget * zoomY_widget = new QWidget();
	QHBoxLayout * zoomY_hbox = new QHBoxLayout();
	zoomY_hbox->setContentsMargins(0, 0, 0, 0);
	zoomY_hbox->addWidget(zoom_y_lbl);
	zoomY_hbox->addWidget(m_zoomingYComboBox);
	zoomY_widget->setLayout(zoomY_hbox);
	zoomAndNotesToolBar->addWidget(zoomY_widget);

	QWidget * quantize_widget = new QWidget();
	QHBoxLayout * quantize_hbox = new QHBoxLayout();
	quantize_hbox->setContentsMargins(0, 0, 0, 0);
	quantize_hbox->addWidget(quantize_lbl);
	quantize_hbox->addWidget(m_quantizeComboBox);
	quantize_widget->setLayout(quantize_hbox);
	zoomAndNotesToolBar->addSeparator();
	zoomAndNotesToolBar->addWidget(quantize_widget);

	QWidget * note_widget = new QWidget();
	QHBoxLayout * note_hbox = new QHBoxLayout();
	note_hbox->setContentsMargins(0, 0, 0, 0);
	note_hbox->addWidget(note_len_lbl);
	note_hbox->addWidget(m_noteLenComboBox);
	note_widget->setLayout(note_hbox);
	zoomAndNotesToolBar->addSeparator();
	zoomAndNotesToolBar->addWidget(note_widget);

	QWidget * scale_widget = new QWidget();
	QHBoxLayout * scale_hbox = new QHBoxLayout();
	scale_hbox->setContentsMargins(0, 0, 0, 0);
	scale_hbox->addWidget(scale_lbl);
	// Add the key selection between scale label and key
	scale_hbox->addWidget(m_keyComboBox);
	scale_hbox->addWidget(m_scaleComboBox);
	scale_widget->setLayout(scale_hbox);
	zoomAndNotesToolBar->addSeparator();
	zoomAndNotesToolBar->addWidget(scale_widget);

	QWidget * chord_widget = new QWidget();
	QHBoxLayout * chord_hbox = new QHBoxLayout();
	chord_hbox->setContentsMargins(0, 0, 0, 0);
	chord_hbox->addWidget(chord_lbl);
	chord_hbox->addWidget(m_chordComboBox);
	chord_widget->setLayout(chord_hbox);
	zoomAndNotesToolBar->addSeparator();
	zoomAndNotesToolBar->addWidget(chord_widget);

	zoomAndNotesToolBar->addSeparator();
	zoomAndNotesToolBar->addWidget( m_clearGhostButton );

	QWidget* snapWidget = new QWidget();
	QHBoxLayout* snapHbox = new QHBoxLayout();
	snapHbox->setContentsMargins(0, 0, 0, 0);
	snapHbox->addWidget(snapLbl);
	snapHbox->addWidget(m_snapComboBox);
	snapWidget->setLayout(snapHbox);
	zoomAndNotesToolBar->addSeparator();
	zoomAndNotesToolBar->addWidget(snapWidget);

	// setup our actual window
	setFocusPolicy( Qt::StrongFocus );
	setFocus();
	setWindowIcon( embed::getIconPixmap( "piano" ) );
	setCurrentPattern( NULL );

	// Connections
	connect( m_editor, SIGNAL( currentPatternChanged() ), this, SIGNAL( currentPatternChanged() ) );
	connect( m_editor, SIGNAL( currentPatternChanged() ), this, SLOT( updateAfterPatternChange() ) );
}




const Pattern* PianoRollWindow::currentPattern() const
{
	return m_editor->currentPattern();
}




void PianoRollWindow::setGhostPattern( Pattern* pattern )
{
	m_editor->setGhostPattern( pattern );
}




void PianoRollWindow::setCurrentPattern( Pattern* pattern )
{
	m_editor->setCurrentPattern( pattern );

	if ( pattern )
	{
		setWindowTitle( tr( "Piano-Roll - %1" ).arg( pattern->name() ) );
		connect( pattern->instrumentTrack(), SIGNAL( nameChanged() ), this, SLOT( updateAfterPatternChange()) );
		connect( pattern, SIGNAL( dataChanged() ), this, SLOT( updateAfterPatternChange() ) );
	}
	else
	{
		setWindowTitle( tr( "Piano-Roll - no pattern" ) );
	}
}




bool PianoRollWindow::isRecording() const
{
	return m_editor->isRecording();
}




int PianoRollWindow::quantization() const
{
	return m_editor->quantization();
}




void PianoRollWindow::play()
{
	m_editor->play();
}




void PianoRollWindow::stop()
{
	m_editor->stop();
}




void PianoRollWindow::record()
{
	stopStepRecording(); //step recording mode is mutually exclusive with other record modes

	m_editor->record();
}




void PianoRollWindow::recordAccompany()
{
	stopStepRecording(); //step recording mode is mutually exclusive with other record modes

	m_editor->recordAccompany();
}


void PianoRollWindow::toggleStepRecording()
{
	if(isRecording())
	{
		// step recording mode is mutually exclusive with other record modes
		// stop them before starting step recording
		stop();
	}

	m_editor->toggleStepRecording();

	updateStepRecordingIcon();
}

void PianoRollWindow::stopRecording()
{
	m_editor->stopRecording();
}




void PianoRollWindow::reset()
{
	m_editor->reset();
}




void PianoRollWindow::saveSettings( QDomDocument & doc, QDomElement & de )
{
	if( !m_editor->ghostNotes().empty() )
	{
		QDomElement ghostNotesRoot = doc.createElement( "ghostnotes" );
		for( Note *note : m_editor->ghostNotes() )
		{
			QDomElement ghostNoteNode = doc.createElement( "ghostnote" );
			ghostNoteNode.setAttribute( "len", note->length() );
			ghostNoteNode.setAttribute( "key", note->key() );
			ghostNoteNode.setAttribute( "pos", note->pos() );

			ghostNotesRoot.appendChild(ghostNoteNode);
		}
		de.appendChild( ghostNotesRoot );
	}

	if (m_editor->m_markedSemiTones.length() > 0)
	{
		QDomElement markedSemiTonesRoot = doc.createElement("markedSemiTones");
		for (int ix = 0; ix < m_editor->m_markedSemiTones.size(); ++ix)
		{
			QDomElement semiToneNode = doc.createElement("semiTone");
			semiToneNode.setAttribute("key", m_editor->m_markedSemiTones.at(ix));
			markedSemiTonesRoot.appendChild(semiToneNode);
		}
		de.appendChild(markedSemiTonesRoot);
	}

	MainWindow::saveWidgetState( this, de );
}




void PianoRollWindow::loadSettings( const QDomElement & de )
{
	m_editor->loadGhostNotes( de.firstChildElement("ghostnotes") );
	m_editor->loadMarkedSemiTones(de.firstChildElement("markedSemiTones"));

	MainWindow::restoreWidgetState( this, de );

	// update margins here because we're later in the startup process
	// We can't earlier because everything is still starting with the
	// WHITE_KEY_WIDTH default
	QMargins qm = m_editor->m_stepRecorderWidget.margins();
	qm.setLeft(m_editor->m_whiteKeyWidth);
	m_editor->m_stepRecorderWidget.setMargins(qm);
	m_editor->m_timeLine->setXOffset(m_editor->m_whiteKeyWidth);
}




QSize PianoRollWindow::sizeHint() const
{
	return { INITIAL_PIANOROLL_WIDTH, INITIAL_PIANOROLL_HEIGHT };
}



bool PianoRollWindow::hasFocus() const
{
	return m_editor->hasFocus();
}



void PianoRollWindow::updateAfterPatternChange()
{
	patternRenamed();
	updateStepRecordingIcon(); //pattern change turn step recording OFF - update icon accordingly
}

void PianoRollWindow::patternRenamed()
{
	if ( currentPattern() )
	{
		setWindowTitle( tr( "Piano-Roll - %1" ).arg( currentPattern()->name() ) );
	}
	else
	{
		setWindowTitle( tr( "Piano-Roll - no pattern" ) );
	}
}




void PianoRollWindow::ghostPatternSet( bool state )
{
	m_clearGhostButton->setEnabled( state );
}




void PianoRollWindow::focusInEvent( QFocusEvent * event )
{
	// when the window is given focus, also give focus to the actual piano roll
	m_editor->setFocus( event->reason() );
}

void PianoRollWindow::stopStepRecording()
{
	if(m_editor->isStepRecording())
	{
		m_editor->toggleStepRecording();
		updateStepRecordingIcon();
	}
}

void PianoRollWindow::updateStepRecordingIcon()
{
	if(m_editor->isStepRecording())
	{
		m_toggleStepRecordingAction->setIcon(embed::getIconPixmap("record_step_on"));
	}
	else
	{
		m_toggleStepRecordingAction->setIcon(embed::getIconPixmap("record_step_off"));
	}
}<|MERGE_RESOLUTION|>--- conflicted
+++ resolved
@@ -2837,10 +2837,7 @@
 
 			if (replayNote && m_action == ActionMoveNote && ! (shiftDown && ! m_startedWithShift))
 			{
-<<<<<<< HEAD
-=======
 				printf("mousemove::play notes\n");
->>>>>>> 4e69e13b
 				pauseTestNotes(false);
 			}
 
