--- conflicted
+++ resolved
@@ -59,16 +59,13 @@
 #define USE_WS_PREFIX
 #include <windows.h>
 
-<<<<<<< HEAD
 #ifdef USE_MINGW_THREADS_REPLACEMENT
 #	include <mingw.mutex.h>
 #else
 #	include <mutex>
 #endif
 
-=======
 #include <algorithm>
->>>>>>> e7720cc8
 #include <vector>
 #include <queue>
 #include <string>
