/*
 * OPL2 FM synth
 *
 * Copyright (c) 2014 Raine M. Ekman <raine/at/iki/fi>
 *
 * This file is part of Linux MultiMedia Studio - http://lmms.sourceforge.net
 *
 * This program is free software; you can redistribute it and/or
 * modify it under the terms of the GNU General Public
 * License as published by the Free Software Foundation; either
 * version 2 of the License, or (at your option) any later version.
 *
 * This program is distributed in the hope that it will be useful,
 * but WITHOUT ANY WARRANTY; without even the implied warranty of
 * MERCHANTABILITY or FITNESS FOR A PARTICULAR PURPOSE.  See the GNU
 * General Public License for more details.
 *
 * You should have received a copy of the GNU General Public
 * License along with this program (see COPYING); if not, write to the
 * Free Software Foundation, Inc., 51 Franklin Street, Fifth Floor,
 * Boston, MA 02110-1301 USA.
 *
 */

// TODO: 
// - Velocity (and aftertouch) sensitivity
//   * in FM mode: OP2 level, add mode: OP1 and OP2 levels
// - .sbi (or similar) file loading into models
// - RT safety = get rid of mutex = make emulator code thread-safe

// - Extras:
//   - double release: first release is in effect until noteoff (heard if percussive sound),
//     second is switched in just before key bit cleared (is this useful???)
//   - Unison: 2,3,4, or 9 voices with configurable spread?
//   - Portamento (needs mono mode?)
//     - Pre-bend/post-bend in poly mode could use portamento speed?
//   - SBI file import?

// - Envelope times in ms for UI: t[0] = 0, t[n] = ( 1<<n ) * X, X = 0.11597 for A, 0.6311 for D/R
//   - attack 0.0, 0.23194, 0.46388, 0.92776, 1.85552, 3.71104, 7.42208, 14.84416, 
//           29.68832, 59.37664, 118.75328, 237.50656, 475.01312, 950.02624, 1900.05248, 3800.10496
//   -decay/release 0.0, 1.2622, 2.5244, 5.0488, 10.0976, 20.1952, 40.3904, 80.7808, 161.5616, 
//                323.1232, 646.2464, 1292.4928, 2584.9856, 5169.9712, 10339.9424, 20679.8848

#include "opl2instrument.h"
#include "mididata.h"
#include "debug.h"
#include "Instrument.h"
#include "engine.h"
#include "InstrumentPlayHandle.h"
#include "InstrumentTrack.h"

#include <QtXml/QDomDocument>

#include "opl.h"
#include "temuopl.h"
#include "kemuopl.h"

#include "embed.cpp"
#include "math.h"

#include "knob.h"
#include "lcd_spinbox.h"
#include "pixmap_button.h"
#include "tooltip.h"

extern "C"
{

Plugin::Descriptor PLUGIN_EXPORT OPL2_plugin_descriptor =
{
        STRINGIFY( PLUGIN_NAME ),
        "OpulenZ",
        QT_TRANSLATE_NOOP( "pluginBrowser",
			   "2-operator FM Synth" ),
        "Raine M. Ekman <raine/at/iki/fi>",
        0x0100,
        Plugin::Instrument,
        new PluginPixmapLoader( "logo" ),
        NULL,
        NULL
};

// necessary for getting instance out of shared lib
Plugin * PLUGIN_EXPORT lmms_plugin_main( Model *, void * _data )
{
        return( new opl2instrument( static_cast<InstrumentTrack *>( _data ) ) );
}

}

// I'd much rather do without a mutex, but it looks like
// the emulator code isn't really ready for threads
QMutex opl2instrument::emulatorMutex;

opl2instrument::opl2instrument( InstrumentTrack * _instrument_track ) :
	Instrument( _instrument_track, &OPL2_plugin_descriptor ),
	m_patchModel( 0, 0, 127, this, tr( "Patch" ) ),
	op1_a_mdl(14.0, 0.0, 15.0, 1.0, this, tr( "Op 1 Attack" )  ),
	op1_d_mdl(14.0, 0.0, 15.0, 1.0, this, tr( "Op 1 Decay" )   ),
	op1_s_mdl(3.0, 0.0, 15.0, 1.0, this, tr( "Op 1 Sustain" )   ),
	op1_r_mdl(10.0, 0.0, 15.0, 1.0, this, tr( "Op 1 Release" )   ),
	op1_lvl_mdl(62.0, 0.0, 63.0, 1.0, this, tr( "Op 1 Level" )   ),
	op1_scale_mdl(0.0, 0.0, 3.0, 1.0, this, tr( "Op 1 Level Scaling" ) ),
	op1_mul_mdl(0.0, 0.0, 15.0, 1.0, this, tr( "Op 1 Frequency Multiple" ) ),
	feedback_mdl(0.0, 0.0, 7.0, 1.0, this, tr( "Op 1 Feedback" )    ),
	op1_ksr_mdl(false, this, tr( "Op 1 Key Scaling Rate" ) ),
	op1_perc_mdl(false, this, tr( "Op 1 Percussive Envelope" )   ),
	op1_trem_mdl(true, this, tr( "Op 1 Tremolo" )   ),
	op1_vib_mdl(false, this, tr( "Op 1 Vibrato" )   ),
	op1_w0_mdl(  ),
	op1_w1_mdl(  ),
	op1_w2_mdl(  ),
	op1_w3_mdl(  ),
	op1_waveform_mdl(0,0,3,this, tr( "Op 1 Waveform" ) ),


	op2_a_mdl(1.0, 0.0, 15.0, 1.0, this, tr( "Op 2 Attack" )   ),
	op2_d_mdl(3.0, 0.0, 15.0, 1.0, this, tr( "Op 2 Decay" )   ),
	op2_s_mdl(14.0, 0.0, 15.0, 1.0, this, tr( "Op 2 Sustain" ) ),
	op2_r_mdl(12.0, 0.0, 15.0, 1.0, this, tr( "Op 2 Release" )   ),
	op2_lvl_mdl(63.0, 0.0, 63.0, 1.0, this, tr( "Op 2 Level" )   ),
	op2_scale_mdl(0.0, 0.0, 3.0, 1.0, this, tr( "Op 2 Level Scaling" ) ),
	op2_mul_mdl(1.0, 0.0, 15.0, 1.0, this, tr( "Op 2 Frequency Multiple" ) ),
	op2_ksr_mdl(false, this, tr( "Op 2 Key Scaling Rate" ) ),
	op2_perc_mdl(false, this, tr( "Op 2 Percussive Envelope" )   ),
	op2_trem_mdl(false, this, tr( "Op 2 Tremolo" )   ),
	op2_vib_mdl(true, this, tr( "Op 2 Vibrato" )   ),
	op2_w0_mdl(  ),
	op2_w1_mdl(  ),
	op2_w2_mdl(  ),
	op2_w3_mdl(  ),
	op2_waveform_mdl(0,0,3,this, tr( "Op 2 Waveform" ) ),

	fm_mdl(true, this, tr( "FM" )   ),
	vib_depth_mdl(false, this, tr( "Vibrato Depth" )   ),
	trem_depth_mdl(false, this, tr( "Tremolo Depth" )   )
{
	unsigned char defaultPreset[] = 
		{0xa0, 0x61, 0x01, 0x00, 0x11, 0xec, 0xc5, 
		 0x13, 0x01, 0x00, 0x00, 0x00, 0x00, 0x00};

	// Connect the plugin to the mixer...
	InstrumentPlayHandle * iph = new InstrumentPlayHandle( this );
	engine::mixer()->addPlayHandle( iph );

	// Create an emulator - samplerate, 16 bit, mono
	// CTemuopl is the better one, CKemuopl kinda sucks (some sounds silent, pitch goes flat after a while)
	emulatorMutex.lock();
	// theEmulator = new CKemuopl(engine::mixer()->processingSampleRate(), true, false);
	theEmulator = new CTemuopl(engine::mixer()->processingSampleRate(), true, false);
	theEmulator->init();
	// Enable waveform selection
	theEmulator->write(0x01,0x20);
	emulatorMutex.unlock();

	//loadPatch(midi_fm_instruments[0]);
	// loadPatch(defaultPreset);
	updatePatch();

	// Can the buffer size change suddenly? I bet that would break lots of stuff
	frameCount = engine::mixer()->framesPerPeriod();
	renderbuffer = new short[frameCount];

	// Some kind of sane defaults
	pitchbend = 0;
	tuneEqual(69, 440);

	for(int i=1; i<9; ++i) {
		voiceNote[i] = OPL2_VOICE_FREE;
	}

	connect( engine::mixer(), SIGNAL( sampleRateChanged() ),
		 this, SLOT( reloadEmulator() ) );
	// Connect knobs
	// This one's for testing...
	connect( &m_patchModel, SIGNAL( dataChanged() ), this, SLOT( loadGMPatch() ) );
#define MOD_CON( model ) connect( &model, SIGNAL( dataChanged() ), this, SLOT( updatePatch() ) );
	MOD_CON( op1_a_mdl );
	MOD_CON( op1_d_mdl );
	MOD_CON( op1_s_mdl );
	MOD_CON( op1_r_mdl );
	MOD_CON( op1_lvl_mdl );
	MOD_CON( op1_scale_mdl );
	MOD_CON( op1_mul_mdl );
	MOD_CON( feedback_mdl );
	MOD_CON( op1_ksr_mdl );
	MOD_CON( op1_perc_mdl );
	MOD_CON( op1_trem_mdl );
	MOD_CON( op1_vib_mdl );
	MOD_CON( op1_w0_mdl );
	MOD_CON( op1_w1_mdl );
	MOD_CON( op1_w2_mdl );
	MOD_CON( op1_w3_mdl );
	MOD_CON( op1_waveform_mdl );

	MOD_CON( op2_a_mdl );
	MOD_CON( op2_d_mdl );
	MOD_CON( op2_s_mdl );
	MOD_CON( op2_r_mdl );
	MOD_CON( op2_lvl_mdl );
	MOD_CON( op2_scale_mdl );
	MOD_CON( op2_mul_mdl );
	MOD_CON( op2_ksr_mdl );
	MOD_CON( op2_perc_mdl );
	MOD_CON( op2_trem_mdl );
	MOD_CON( op2_vib_mdl );
	MOD_CON( op2_w0_mdl );
	MOD_CON( op2_w1_mdl );
	MOD_CON( op2_w2_mdl );
	MOD_CON( op2_w3_mdl );
	MOD_CON( op2_waveform_mdl );

	MOD_CON( fm_mdl );
	MOD_CON( vib_depth_mdl );
	MOD_CON( trem_depth_mdl );
}

opl2instrument::~opl2instrument() {
	delete theEmulator;
	engine::mixer()->removePlayHandles( instrumentTrack() );
	delete [] renderbuffer;
}

// Samplerate changes when choosing oversampling, so this is more or less mandatory
void opl2instrument::reloadEmulator() {
	delete theEmulator;
	emulatorMutex.lock();
	theEmulator = new CTemuopl(engine::mixer()->processingSampleRate(), true, false);
	theEmulator->init();
	theEmulator->write(0x01,0x20);
	emulatorMutex.unlock();
	for(int i=1; i<9; ++i) {
		voiceNote[i] = OPL2_VOICE_FREE;
	}
	updatePatch();
}

bool opl2instrument::handleMidiEvent( const midiEvent & _me,
				      const midiTime & _time )
{
	emulatorMutex.lock();
	int key, vel, tmp_pb;
	static int lastvoice=0;
<<<<<<< HEAD
	switch(_me.m_type) {
        case MidiNoteOn:
                if( !isMuted() ) {
                        // to get us in line with MIDI(?)
                        key = _me.key() +12;
                        vel = _me.velocity();
                        for(int i=lastvoice+1; i!=lastvoice; ++i,i%=9) {
                                if( voiceNote[i] == OPL2_VOICE_FREE ) {
                                        theEmulator->write(0xA0+i, fnums[key] & 0xff);
                                        theEmulator->write(0xB0+i, 32 + ((fnums[key] & 0x1f00) >> 8) );
                                        voiceNote[i] = key;
					velocities[key] = vel;
                                        lastvoice=i;
                                        break;
                                }
                        }
                }
                break;
        case MidiNoteOff:
                key = _me.key() +12; 
                for(int i=0; i<9; ++i) {
                        if( voiceNote[i] == key ) {
                                theEmulator->write(0xA0+i, fnums[key] & 0xff);
                                theEmulator->write(0xB0+i, (fnums[key] & 0x1f00) >> 8 );
                                voiceNote[i] = OPL2_VOICE_FREE;
                        }
                }
		velocities[key] = 0;
                break;
        case MidiKeyPressure:
                key = _me.key() +12;
                vel = _me.velocity();
		if( velocities[key] != 0) {
			velocities[key] = vel;
=======
	if( _me.m_type == MidiNoteOn ) {
		// to get us in line with MIDI
		key = _me.key() +12;
		for(int i=lastvoice+1; i!=lastvoice; ++i,i%=9) {
			if( voiceNote[i] == OPL2_VOICE_FREE ) {
				theEmulator->write(0xA0+i, fnums[key] & 0xff);
				theEmulator->write(0xB0+i, 32 + ((fnums[key] & 0x1f00) >> 8) );
				// printf("%d: %d %d\n", key, (fnums[key] & 0x1c00) >> 10, fnums[key] & 0x3ff);
				voiceNote[i] = key;
				// printf("Voice %d on\n",i);
				lastvoice=i;
				break;
			}
>>>>>>> 3a53473d
		}
                break;
        case MidiPitchBend:
		// Update fnumber table
		tmp_pb = (2*BEND_CENTS)*((float)_me.m_data.m_param[0]/16383)-BEND_CENTS;
		if( tmp_pb != pitchbend ) {
			pitchbend = tmp_pb;
			tuneEqual(69, 440.0);
		}
		// Update pitch of sounding notes
		for( int i=0; i<9; ++i ) {
			if( voiceNote[i] != OPL2_VOICE_FREE ) {
				theEmulator->write(0xA0+i, fnums[voiceNote[i] ] & 0xff);
				theEmulator->write(0xB0+i, 32 + ((fnums[voiceNote[i]] & 0x1f00) >> 8) );
			}
                }
                // printf("Pitch bend: %d\n", pitchbend);
                break;
        default:
                printf("Midi event type %d\n",_me.m_type);
        }
	emulatorMutex.unlock();
	return true;
}

QString opl2instrument::nodeName() const
{
        return( OPL2_plugin_descriptor.name );
}

PluginView * opl2instrument::instantiateView( QWidget * _parent )
{
        return( new opl2instrumentView( this, _parent ) );
}


void opl2instrument::play( sampleFrame * _working_buffer ) 	
{
	emulatorMutex.lock();
	theEmulator->update(renderbuffer, frameCount);

	for( fpp_t frame = 0; frame < frameCount; ++frame )
        {
                sample_t s = float(renderbuffer[frame])/32768.0;
                for( ch_cnt_t ch = 0; ch < DEFAULT_CHANNELS; ++ch )
                {
                        _working_buffer[frame][ch] = s;
                }
	}
	emulatorMutex.unlock();

	// Throw the data to the track...
	instrumentTrack()->processAudioBuffer( _working_buffer, frameCount, NULL );

}


void opl2instrument::saveSettings( QDomDocument & _doc, QDomElement & _this ) 
{
	op1_a_mdl.saveSettings( _doc, _this, "op1_a" );
	op1_d_mdl.saveSettings( _doc, _this, "op1_d" );
	op1_s_mdl.saveSettings( _doc, _this, "op1_s" );
	op1_r_mdl.saveSettings( _doc, _this, "op1_r" );
	op1_lvl_mdl.saveSettings( _doc, _this, "op1_lvl" );
	op1_scale_mdl.saveSettings( _doc, _this, "op1_scale" );
	op1_mul_mdl.saveSettings( _doc, _this, "op1_mul" );
	feedback_mdl.saveSettings( _doc, _this, "feedback" );
	op1_ksr_mdl.saveSettings( _doc, _this, "op1_ksr" );
	op1_perc_mdl.saveSettings( _doc, _this, "op1_perc" );
	op1_trem_mdl.saveSettings( _doc, _this, "op1_trem" );
	op1_vib_mdl.saveSettings( _doc, _this, "op1_vib" );
	op1_waveform_mdl.saveSettings( _doc, _this, "op1_waveform" );

	op2_a_mdl.saveSettings( _doc, _this, "op2_a" );
	op2_d_mdl.saveSettings( _doc, _this, "op2_d" );
	op2_s_mdl.saveSettings( _doc, _this, "op2_s" );
	op2_r_mdl.saveSettings( _doc, _this, "op2_r" );
	op2_lvl_mdl.saveSettings( _doc, _this, "op2_lvl" );
	op2_scale_mdl.saveSettings( _doc, _this, "op2_scale" );
	op2_mul_mdl.saveSettings( _doc, _this, "op2_mul" );
	op2_ksr_mdl.saveSettings( _doc, _this, "op2_ksr" );
	op2_perc_mdl.saveSettings( _doc, _this, "op2_perc" );
	op2_trem_mdl.saveSettings( _doc, _this, "op2_trem" );
	op2_vib_mdl.saveSettings( _doc, _this, "op2_vib" );
	op2_waveform_mdl.saveSettings( _doc, _this, "op2_waveform" );

	fm_mdl.saveSettings( _doc, _this, "fm" );
	vib_depth_mdl.saveSettings( _doc, _this, "vib_depth" );
	trem_depth_mdl.saveSettings( _doc, _this, "trem_depth" );
}

void opl2instrument::loadSettings( const QDomElement & _this )
{
	op1_a_mdl.loadSettings( _this, "op1_a" );
	op1_d_mdl.loadSettings( _this, "op1_d" );
	op1_s_mdl.loadSettings( _this, "op1_s" );
	op1_r_mdl.loadSettings( _this, "op1_r" );
	op1_lvl_mdl.loadSettings( _this, "op1_lvl" );
	op1_scale_mdl.loadSettings( _this, "op1_scale" );
	op1_mul_mdl.loadSettings( _this, "op1_mul" );
	feedback_mdl.loadSettings( _this, "feedback" );
	op1_ksr_mdl.loadSettings( _this, "op1_ksr" );
	op1_perc_mdl.loadSettings( _this, "op1_perc" );
	op1_trem_mdl.loadSettings( _this, "op1_trem" );
	op1_vib_mdl.loadSettings( _this, "op1_vib" );
	op1_waveform_mdl.loadSettings( _this, "op1_waveform" );

	op2_a_mdl.loadSettings( _this, "op2_a" );
	op2_d_mdl.loadSettings( _this, "op2_d" );
	op2_s_mdl.loadSettings( _this, "op2_s" );
	op2_r_mdl.loadSettings( _this, "op2_r" );
	op2_lvl_mdl.loadSettings( _this, "op2_lvl" );
	op2_scale_mdl.loadSettings( _this, "op2_scale" );
	op2_mul_mdl.loadSettings( _this, "op2_mul" );
	op2_ksr_mdl.loadSettings( _this, "op2_ksr" );
	op2_perc_mdl.loadSettings( _this, "op2_perc" );
	op2_trem_mdl.loadSettings( _this, "op2_trem" );
	op2_vib_mdl.loadSettings( _this, "op2_vib" );
	op2_waveform_mdl.loadSettings( _this, "op2_waveform" );

	fm_mdl.loadSettings( _this, "fm" );
	vib_depth_mdl.loadSettings( _this, "vib_depth" );
	trem_depth_mdl.loadSettings( _this, "trem_depth" );

}

// Load a preset in binary form
void opl2instrument::loadPatch(unsigned char inst[14]) {
	const unsigned int adlib_opadd[] = {0x00, 0x01, 0x02, 0x08, 0x09, 0x0A, 0x10, 0x11, 0x12};

	emulatorMutex.lock();
	for(int v=0; v<9; ++v) {
		theEmulator->write(0x20+adlib_opadd[v],inst[0]); // op1 AM/VIB/EG/KSR/Multiplier
		theEmulator->write(0x23+adlib_opadd[v],inst[1]); // op2
		theEmulator->write(0x40+adlib_opadd[v],inst[2]); // op1 KSL/Output Level
		theEmulator->write(0x43+adlib_opadd[v],inst[3]); // op2
		theEmulator->write(0x60+adlib_opadd[v],inst[4]); // op1 A/D
		theEmulator->write(0x63+adlib_opadd[v],inst[5]); // op2
		theEmulator->write(0x80+adlib_opadd[v],inst[6]); // op1 S/R
		theEmulator->write(0x83+adlib_opadd[v],inst[7]); // op2
		theEmulator->write(0xe0+adlib_opadd[v],inst[8]); // op1 waveform
		theEmulator->write(0xe3+adlib_opadd[v],inst[9]); // op2
		theEmulator->write(0xc0+v,inst[10]);             // feedback/algorithm
	}
	emulatorMutex.unlock();
}

void opl2instrument::tuneEqual(int center, float Hz) {
	float tmp;
	for(int n=0; n<128; ++n) {
		tmp = Hz*pow( 2, ( n - center ) / 12.0 + pitchbend / 1200.0 );
		fnums[n] = Hz2fnum( tmp );
	}
}

// Find suitable F number in lowest possible block
int opl2instrument::Hz2fnum(float Hz) {
	for(int block=0; block<8; ++block) {
		unsigned int fnum = Hz * pow(2, 20-block) / 49716;
		if(fnum<1023) {
			return fnum + (block << 10);
		}
	}
	return 0;
}

// Load one of the default patches
void opl2instrument::loadGMPatch() {
	unsigned char *inst = midi_fm_instruments[m_patchModel.value()];
	loadPatch(inst);
}

//
/* void opl2instrument::loadSBIFile() {

   } */

// Update patch from the models to the chip emulation
void opl2instrument::updatePatch() {
	unsigned char *inst = midi_fm_instruments[0];
	inst[0] = ( op1_trem_mdl.value() ?  128 : 0  ) +
		( op1_vib_mdl.value() ?  64 : 0 ) +
		( op1_perc_mdl.value() ?  0 : 32 ) + // NB. This envelope mode is "perc", not "sus"
		( op1_ksr_mdl.value() ?  16 : 0 ) +
		((int)op1_mul_mdl.value() & 0x0f);
	inst[1] = ( op2_trem_mdl.value() ?  128 : 0  ) +
		( op2_vib_mdl.value() ?  64 : 0 ) +
		( op2_perc_mdl.value() ?  0 : 32 ) + // NB. This envelope mode is "perc", not "sus"
		( op2_ksr_mdl.value() ?  16 : 0 ) +
		((int)op2_mul_mdl.value() & 0x0f);
	inst[2] = ( (int)op1_scale_mdl.value() & 0x03 << 6 ) +
		(63 - ( (int)op1_lvl_mdl.value() & 0x3f ) );
	inst[3] = ( (int)op2_scale_mdl.value() & 0x03 << 6 ) +
		(63 - ( (int)op2_lvl_mdl.value() & 0x3f ) );
	inst[4] = ((15 - ((int)op1_a_mdl.value() & 0x0f ) ) << 4 )+
		(15 - ( (int)op1_d_mdl.value() & 0x0f ) );
	inst[5] = ((15 - ( (int)op2_a_mdl.value() & 0x0f ) ) << 4 )+
		(15 - ( (int)op2_d_mdl.value() & 0x0f ) );
	inst[6] = ((15 - ( (int)op1_s_mdl.value() & 0x0f ) ) << 4 ) +
		(15 - ( (int)op1_r_mdl.value() & 0x0f ) );
	inst[7] = ((15 - ( (int)op2_s_mdl.value() & 0x0f ) ) << 4 ) +
		(15 - ( (int)op2_r_mdl.value() & 0x0f ) );
	inst[8] = (int)op1_waveform_mdl.value() & 0x03;
	inst[9] = (int)op2_waveform_mdl.value() & 0x03;
	inst[10] = (fm_mdl.value() ? 0 : 1 ) +
		(((int)feedback_mdl.value() & 0x07 )<< 1);
	// These are always 0 in the list I had?
	inst[11] = 0;
	inst[12] = 0;
	inst[13] = 0;

	// Not part of the patch per se
	theEmulator->write(0xBD, (trem_depth_mdl.value() ? 128 : 0 ) +
			   (vib_depth_mdl.value() ? 64 : 0 ));

	loadPatch(inst);
}



opl2instrumentView::opl2instrumentView( Instrument * _instrument,
                                                        QWidget * _parent ) :
        InstrumentView( _instrument, _parent )
{
	/* Unnecessary? 
	   m_patch = new lcdSpinBox( 3, this , "PRESET");
	   m_patch->setLabel( "PRESET" );
	   m_patch->move( 100, 1 );
	   m_patch->setEnabled( true );	
	*/

#define KNOB_GEN(knobname, hinttext, hintunit,xpos,ypos) \
	knobname = new knob( knobStyled, this );\
	knobname->setHintText( tr(hinttext) + "", hintunit );\
	knobname->setFixedSize(22,22);\
	knobname->setCenterPointX(11.0);\
	knobname->setCenterPointY(11.0);\
	knobname->setTotalAngle(270.0);\
	knobname->move(xpos,ypos);

#define BUTTON_GEN(buttname, tooltip, xpos, ypos) \
	buttname = new pixmapButton( this, NULL );\
        buttname->setActiveGraphic( PLUGIN_NAME::getIconPixmap( "opl2_led_on" ) );\
        buttname->setInactiveGraphic( PLUGIN_NAME::getIconPixmap( "opl2_led_off" ) );\
	buttname->setCheckable( true );\
        toolTip::add( buttname, tr( tooltip ) );\
        buttname->move( xpos, ypos );

#define WAVEBUTTON_GEN(buttname, tooltip, xpos, ypos, icon_on, icon_off, buttgroup) \
	buttname = new pixmapButton( this, NULL );\
        buttname->setActiveGraphic( PLUGIN_NAME::getIconPixmap( icon_on ) ); \
        buttname->setInactiveGraphic( PLUGIN_NAME::getIconPixmap( icon_off ) ); \
        toolTip::add( buttname, tr( tooltip ) );\
        buttname->move( xpos, ypos );\
	buttgroup->addButton(buttname);
	

	// OP1 knobs & buttons...
	KNOB_GEN(op1_a_kn, "Attack", "", 6, 48);
	KNOB_GEN(op1_d_kn, "Decay", "", 34, 48);
	KNOB_GEN(op1_s_kn, "Sustain", "", 62, 48);
	KNOB_GEN(op1_r_kn, "Release", "", 90, 48);
	KNOB_GEN(op1_lvl_kn, "Level", "", 166, 48);
	KNOB_GEN(op1_scale_kn, "Scale", "", 194, 48);
	KNOB_GEN(op1_mul_kn, "Frequency multiplier", "", 222, 48);
	BUTTON_GEN(op1_ksr_btn, "Keyboard scaling rate", 9, 87);
	BUTTON_GEN(op1_perc_btn, "Percussive envelope", 36, 87);
	BUTTON_GEN(op1_trem_btn, "Tremolo", 65, 87);
	BUTTON_GEN(op1_vib_btn, "Vibrato", 93, 87);
	KNOB_GEN(feedback_kn, "Feedback", "", 128, 48);

	op1_waveform = new automatableButtonGroup( this );
	WAVEBUTTON_GEN(op1_w0_btn,"Sine", 154, 86, "wave1_on", "wave1_off", op1_waveform);
	WAVEBUTTON_GEN(op1_w1_btn,"Half sine", 178, 86, "wave2_on", "wave2_off", op1_waveform);
	WAVEBUTTON_GEN(op1_w2_btn,"Absolute sine", 199, 86, "wave3_on", "wave3_off", op1_waveform);
	WAVEBUTTON_GEN(op1_w3_btn,"Quarter sine", 220, 86, "wave4_on", "wave4_off", op1_waveform);


	// And the same for OP2
	KNOB_GEN(op2_a_kn, "Attack", "", 6, 138);
	KNOB_GEN(op2_d_kn, "Decay", "", 34, 138);
	KNOB_GEN(op2_s_kn, "Sustain", "", 62, 138);
	KNOB_GEN(op2_r_kn, "Release", "", 90, 138);
	KNOB_GEN(op2_lvl_kn, "Level", "", 166, 138);
	KNOB_GEN(op2_scale_kn, "Scale", "", 194, 138);
	KNOB_GEN(op2_mul_kn, "Frequency multiplier", "", 222, 138);
	BUTTON_GEN(op2_ksr_btn, "Keyboard scaling rate", 9, 177);
	BUTTON_GEN(op2_perc_btn, "Percussive envelope", 36, 177);
	BUTTON_GEN(op2_trem_btn, "Tremolo", 65, 177);
	BUTTON_GEN(op2_vib_btn, "Vibrato", 93, 177);

	op2_waveform = new automatableButtonGroup( this );
	WAVEBUTTON_GEN(op2_w0_btn,"Sine", 154, 176, "wave1_on", "wave1_off", op2_waveform);
	WAVEBUTTON_GEN(op2_w1_btn,"Half sine", 178, 176, "wave2_on", "wave2_off", op2_waveform);
	WAVEBUTTON_GEN(op2_w2_btn,"Absolute sine", 199, 176, "wave3_on", "wave3_off", op2_waveform);
	WAVEBUTTON_GEN(op2_w3_btn,"Quarter Sine", 220, 176, "wave4_on", "wave4_off", op2_waveform);

	BUTTON_GEN(fm_btn, "FM", 9, 220);
	BUTTON_GEN(vib_depth_btn, "Vibrato depth", 65, 220);
	BUTTON_GEN(trem_depth_btn, "Tremolo depth", 93, 220);


	setAutoFillBackground( true );
        QPalette pal;
        pal.setBrush( backgroundRole(), PLUGIN_NAME::getIconPixmap(
                                                                "artwork" ) );
        setPalette( pal );
}
opl2instrumentView::~opl2instrumentView() {
	// Nobody else seems to delete their knobs and buttons?
}

void opl2instrumentView::modelChanged()
{
	opl2instrument * m = castModel<opl2instrument>();
	// m_patch->setModel( &m->m_patchModel );

	op1_a_kn->setModel( &m->op1_a_mdl );
	op1_d_kn->setModel( &m->op1_d_mdl );
	op1_s_kn->setModel( &m->op1_s_mdl );
	op1_r_kn->setModel( &m->op1_r_mdl );
	op1_lvl_kn->setModel( &m->op1_lvl_mdl );
	op1_scale_kn->setModel( &m->op1_scale_mdl );
	op1_mul_kn->setModel( &m->op1_mul_mdl );
	feedback_kn->setModel( &m->feedback_mdl );
	op1_ksr_btn->setModel( &m->op1_ksr_mdl );
	op1_perc_btn->setModel( &m->op1_perc_mdl );
	op1_trem_btn->setModel( &m->op1_trem_mdl );
	op1_vib_btn->setModel( &m->op1_vib_mdl );
	/* op1_w0_btn->setModel( &m->op1_w0_mdl );
	op1_w1_btn->setModel( &m->op1_w1_mdl );
	op1_w2_btn->setModel( &m->op1_w2_mdl );
	op1_w3_btn->setModel( &m->op1_w3_mdl ); */
	op1_waveform->setModel( &m->op1_waveform_mdl );


	op2_a_kn->setModel( &m->op2_a_mdl );
	op2_d_kn->setModel( &m->op2_d_mdl );
	op2_s_kn->setModel( &m->op2_s_mdl );
	op2_r_kn->setModel( &m->op2_r_mdl );
	op2_lvl_kn->setModel( &m->op2_lvl_mdl );
	op2_scale_kn->setModel( &m->op2_scale_mdl );
	op2_mul_kn->setModel( &m->op2_mul_mdl );
	op2_ksr_btn->setModel( &m->op2_ksr_mdl );
	op2_perc_btn->setModel( &m->op2_perc_mdl );
	op2_trem_btn->setModel( &m->op2_trem_mdl );
	op2_vib_btn->setModel( &m->op2_vib_mdl );
	/* op2_w0_btn->setModel( &m->op2_w0_mdl );
	op2_w1_btn->setModel( &m->op2_w1_mdl );
	op2_w2_btn->setModel( &m->op2_w2_mdl );
	op2_w3_btn->setModel( &m->op2_w3_mdl ); */
	op2_waveform->setModel( &m->op2_waveform_mdl );

	fm_btn->setModel( &m->fm_mdl );
	vib_depth_btn->setModel( &m->vib_depth_mdl );
	trem_depth_btn->setModel( &m->trem_depth_mdl );

}


#include "moc_opl2instrument.cxx"<|MERGE_RESOLUTION|>--- conflicted
+++ resolved
@@ -242,24 +242,21 @@
 	emulatorMutex.lock();
 	int key, vel, tmp_pb;
 	static int lastvoice=0;
-<<<<<<< HEAD
 	switch(_me.m_type) {
         case MidiNoteOn:
-                if( !isMuted() ) {
-                        // to get us in line with MIDI(?)
-                        key = _me.key() +12;
-                        vel = _me.velocity();
-                        for(int i=lastvoice+1; i!=lastvoice; ++i,i%=9) {
-                                if( voiceNote[i] == OPL2_VOICE_FREE ) {
-                                        theEmulator->write(0xA0+i, fnums[key] & 0xff);
-                                        theEmulator->write(0xB0+i, 32 + ((fnums[key] & 0x1f00) >> 8) );
-                                        voiceNote[i] = key;
-					velocities[key] = vel;
-                                        lastvoice=i;
-                                        break;
-                                }
-                        }
-                }
+		// to get us in line with MIDI(?)
+		key = _me.key() +12;
+		vel = _me.velocity();
+		for(int i=lastvoice+1; i!=lastvoice; ++i,i%=9) {
+			if( voiceNote[i] == OPL2_VOICE_FREE ) {
+				theEmulator->write(0xA0+i, fnums[key] & 0xff);
+				theEmulator->write(0xB0+i, 32 + ((fnums[key] & 0x1f00) >> 8) );
+				voiceNote[i] = key;
+				velocities[key] = vel;
+				lastvoice=i;
+				break;
+			}
+		}
                 break;
         case MidiNoteOff:
                 key = _me.key() +12; 
@@ -277,21 +274,6 @@
                 vel = _me.velocity();
 		if( velocities[key] != 0) {
 			velocities[key] = vel;
-=======
-	if( _me.m_type == MidiNoteOn ) {
-		// to get us in line with MIDI
-		key = _me.key() +12;
-		for(int i=lastvoice+1; i!=lastvoice; ++i,i%=9) {
-			if( voiceNote[i] == OPL2_VOICE_FREE ) {
-				theEmulator->write(0xA0+i, fnums[key] & 0xff);
-				theEmulator->write(0xB0+i, 32 + ((fnums[key] & 0x1f00) >> 8) );
-				// printf("%d: %d %d\n", key, (fnums[key] & 0x1c00) >> 10, fnums[key] & 0x3ff);
-				voiceNote[i] = key;
-				// printf("Voice %d on\n",i);
-				lastvoice=i;
-				break;
-			}
->>>>>>> 3a53473d
 		}
                 break;
         case MidiPitchBend:
